[project]
name = "trae-agent"
version = "0.1.0"
description = "LLM-based agent for general purpose software engineering tasks"
readme = "README.md"
requires-python = ">=3.12"
dependencies = [
    "openai>=1.86.0",
    "click>=8.0.0",
    "jsonpath-ng>=1.7.0",
    "pydantic>=2.0.0",
    "python-dotenv>=1.0.0",
    "rich>=13.0.0",
    "typing-extensions>=4.0.0",
<<<<<<< HEAD
    "httpx>=0.28.1",
=======
    "ollama>=0.5.1",
    "socksio>=1.0.0",
    "tree-sitter-languages==1.10.2",
    "tree-sitter==0.21.3",
    "ruff>=0.12.4",
    "mcp==1.12.2",
    "asyncclick>=8.0.0",
    "pyyaml>=6.0.2",
    "textual>=0.50.0",
>>>>>>> 4f53f436
]

[project.optional-dependencies]
test = [
    "pytest>=8.0.0",
    "pytest-asyncio>=0.23.0",
    "pytest-mock>=3.12.0",
    "pytest-cov>=4.0.0",
    "pre-commit>=4.2.0",
]
evaluation = ["datasets>=3.6.0", "docker>=7.1.0"]

[project.scripts]
trae-cli = "trae_agent.cli:main"

[build-system]
requires = ["hatchling"]
build-backend = "hatchling.build"

[tool.hatch.build.targets.wheel]
packages = ["trae_agent"]

[tool.pytest.ini_options]
minversion = "6.0"
addopts = "-ra -q --strict-markers"
testpaths = ["tests"]
asyncio_mode = "auto"
markers = [
    "slow: marks tests as slow (deselect with '-m \"not slow\"')",
    "integration: marks tests as integration tests",
    "unit: marks tests as unit tests",
]

[tool.coverage.run]
source = ["trae_agent"]
omit = ["tests/*"]

[tool.coverage.report]
exclude_lines = [
    "pragma: no cover",
    "def __repr__",
    "if self.debug:",
    "if settings.DEBUG",
    "raise AssertionError",
    "raise NotImplementedError",
    "if 0:",
    "if __name__ == .__main__.:",
    "class .*\\bProtocol\\):",
    "@(abc\\.)?abstractmethod",
]


[tool.ruff]
line-length = 100

[tool.ruff.lint]
<<<<<<< HEAD
select = ["B", "SIM", "C4", "E4", "E9", "E7", "F", "I"]
=======
select = [
    "B",
    "SIM",
    "C4",
    "E4", "E9", "E7", "F",
    "I"
]

[dependency-groups]
dev = [
    "types-pyyaml>=6.0.12.20250516",
]
>>>>>>> 4f53f436
<|MERGE_RESOLUTION|>--- conflicted
+++ resolved
@@ -12,9 +12,6 @@
     "python-dotenv>=1.0.0",
     "rich>=13.0.0",
     "typing-extensions>=4.0.0",
-<<<<<<< HEAD
-    "httpx>=0.28.1",
-=======
     "ollama>=0.5.1",
     "socksio>=1.0.0",
     "tree-sitter-languages==1.10.2",
@@ -24,7 +21,6 @@
     "asyncclick>=8.0.0",
     "pyyaml>=6.0.2",
     "textual>=0.50.0",
->>>>>>> 4f53f436
 ]
 
 [project.optional-dependencies]
@@ -81,19 +77,8 @@
 line-length = 100
 
 [tool.ruff.lint]
-<<<<<<< HEAD
 select = ["B", "SIM", "C4", "E4", "E9", "E7", "F", "I"]
-=======
-select = [
-    "B",
-    "SIM",
-    "C4",
-    "E4", "E9", "E7", "F",
-    "I"
-]
 
 [dependency-groups]
-dev = [
-    "types-pyyaml>=6.0.12.20250516",
-]
->>>>>>> 4f53f436
+
+dev = ["types-pyyaml>=6.0.12.20250516"]