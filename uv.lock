version = 1
revision = 2
requires-python = ">=3.12"

[[package]]
name = "aiohappyeyeballs"
version = "2.6.1"
source = { registry = "https://mirrors.tuna.tsinghua.edu.cn/pypi/web/simple" }
sdist = { url = "https://mirrors.tuna.tsinghua.edu.cn/pypi/web/packages/26/30/f84a107a9c4331c14b2b586036f40965c128aa4fee4dda5d3d51cb14ad54/aiohappyeyeballs-2.6.1.tar.gz", hash = "sha256:c3f9d0113123803ccadfdf3f0faa505bc78e6a72d1cc4806cbd719826e943558", size = 22760, upload-time = "2025-03-12T01:42:48.764Z" }
wheels = [
    { url = "https://mirrors.tuna.tsinghua.edu.cn/pypi/web/packages/0f/15/5bf3b99495fb160b63f95972b81750f18f7f4e02ad051373b669d17d44f2/aiohappyeyeballs-2.6.1-py3-none-any.whl", hash = "sha256:f349ba8f4b75cb25c99c5c2d84e997e485204d2902a9597802b0371f09331fb8", size = 15265, upload-time = "2025-03-12T01:42:47.083Z" },
]

[[package]]
name = "aiohttp"
version = "3.12.13"
source = { registry = "https://mirrors.tuna.tsinghua.edu.cn/pypi/web/simple" }
dependencies = [
    { name = "aiohappyeyeballs" },
    { name = "aiosignal" },
    { name = "attrs" },
    { name = "frozenlist" },
    { name = "multidict" },
    { name = "propcache" },
    { name = "yarl" },
]
sdist = { url = "https://mirrors.tuna.tsinghua.edu.cn/pypi/web/packages/42/6e/ab88e7cb2a4058bed2f7870276454f85a7c56cd6da79349eb314fc7bbcaa/aiohttp-3.12.13.tar.gz", hash = "sha256:47e2da578528264a12e4e3dd8dd72a7289e5f812758fe086473fab037a10fcce", size = 7819160, upload-time = "2025-06-14T15:15:41.354Z" }
wheels = [
    { url = "https://mirrors.tuna.tsinghua.edu.cn/pypi/web/packages/b4/6a/ce40e329788013cd190b1d62bbabb2b6a9673ecb6d836298635b939562ef/aiohttp-3.12.13-cp312-cp312-macosx_10_13_universal2.whl", hash = "sha256:0aa580cf80558557285b49452151b9c69f2fa3ad94c5c9e76e684719a8791b73", size = 700491, upload-time = "2025-06-14T15:14:00.048Z" },
    { url = "https://mirrors.tuna.tsinghua.edu.cn/pypi/web/packages/28/d9/7150d5cf9163e05081f1c5c64a0cdf3c32d2f56e2ac95db2a28fe90eca69/aiohttp-3.12.13-cp312-cp312-macosx_10_13_x86_64.whl", hash = "sha256:b103a7e414b57e6939cc4dece8e282cfb22043efd0c7298044f6594cf83ab347", size = 475104, upload-time = "2025-06-14T15:14:01.691Z" },
    { url = "https://mirrors.tuna.tsinghua.edu.cn/pypi/web/packages/f8/91/d42ba4aed039ce6e449b3e2db694328756c152a79804e64e3da5bc19dffc/aiohttp-3.12.13-cp312-cp312-macosx_11_0_arm64.whl", hash = "sha256:78f64e748e9e741d2eccff9597d09fb3cd962210e5b5716047cbb646dc8fe06f", size = 467948, upload-time = "2025-06-14T15:14:03.561Z" },
    { url = "https://mirrors.tuna.tsinghua.edu.cn/pypi/web/packages/99/3b/06f0a632775946981d7c4e5a865cddb6e8dfdbaed2f56f9ade7bb4a1039b/aiohttp-3.12.13-cp312-cp312-manylinux_2_17_aarch64.manylinux2014_aarch64.whl", hash = "sha256:29c955989bf4c696d2ededc6b0ccb85a73623ae6e112439398935362bacfaaf6", size = 1714742, upload-time = "2025-06-14T15:14:05.558Z" },
    { url = "https://mirrors.tuna.tsinghua.edu.cn/pypi/web/packages/92/a6/2552eebad9ec5e3581a89256276009e6a974dc0793632796af144df8b740/aiohttp-3.12.13-cp312-cp312-manylinux_2_17_armv7l.manylinux2014_armv7l.manylinux_2_31_armv7l.whl", hash = "sha256:d640191016763fab76072c87d8854a19e8e65d7a6fcfcbf017926bdbbb30a7e5", size = 1697393, upload-time = "2025-06-14T15:14:07.194Z" },
    { url = "https://mirrors.tuna.tsinghua.edu.cn/pypi/web/packages/d8/9f/bd08fdde114b3fec7a021381b537b21920cdd2aa29ad48c5dffd8ee314f1/aiohttp-3.12.13-cp312-cp312-manylinux_2_17_ppc64le.manylinux2014_ppc64le.whl", hash = "sha256:4dc507481266b410dede95dd9f26c8d6f5a14315372cc48a6e43eac652237d9b", size = 1752486, upload-time = "2025-06-14T15:14:08.808Z" },
    { url = "https://mirrors.tuna.tsinghua.edu.cn/pypi/web/packages/f7/e1/affdea8723aec5bd0959171b5490dccd9a91fcc505c8c26c9f1dca73474d/aiohttp-3.12.13-cp312-cp312-manylinux_2_17_s390x.manylinux2014_s390x.whl", hash = "sha256:8a94daa873465d518db073bd95d75f14302e0208a08e8c942b2f3f1c07288a75", size = 1798643, upload-time = "2025-06-14T15:14:10.767Z" },
    { url = "https://mirrors.tuna.tsinghua.edu.cn/pypi/web/packages/f3/9d/666d856cc3af3a62ae86393baa3074cc1d591a47d89dc3bf16f6eb2c8d32/aiohttp-3.12.13-cp312-cp312-manylinux_2_17_x86_64.manylinux2014_x86_64.whl", hash = "sha256:177f52420cde4ce0bb9425a375d95577fe082cb5721ecb61da3049b55189e4e6", size = 1718082, upload-time = "2025-06-14T15:14:12.38Z" },
    { url = "https://mirrors.tuna.tsinghua.edu.cn/pypi/web/packages/f3/ce/3c185293843d17be063dada45efd2712bb6bf6370b37104b4eda908ffdbd/aiohttp-3.12.13-cp312-cp312-manylinux_2_5_i686.manylinux1_i686.manylinux_2_17_i686.manylinux2014_i686.whl", hash = "sha256:0f7df1f620ec40f1a7fbcb99ea17d7326ea6996715e78f71a1c9a021e31b96b8", size = 1633884, upload-time = "2025-06-14T15:14:14.415Z" },
    { url = "https://mirrors.tuna.tsinghua.edu.cn/pypi/web/packages/3a/5b/f3413f4b238113be35dfd6794e65029250d4b93caa0974ca572217745bdb/aiohttp-3.12.13-cp312-cp312-musllinux_1_2_aarch64.whl", hash = "sha256:3062d4ad53b36e17796dce1c0d6da0ad27a015c321e663657ba1cc7659cfc710", size = 1694943, upload-time = "2025-06-14T15:14:16.48Z" },
    { url = "https://mirrors.tuna.tsinghua.edu.cn/pypi/web/packages/82/c8/0e56e8bf12081faca85d14a6929ad5c1263c146149cd66caa7bc12255b6d/aiohttp-3.12.13-cp312-cp312-musllinux_1_2_armv7l.whl", hash = "sha256:8605e22d2a86b8e51ffb5253d9045ea73683d92d47c0b1438e11a359bdb94462", size = 1716398, upload-time = "2025-06-14T15:14:18.589Z" },
    { url = "https://mirrors.tuna.tsinghua.edu.cn/pypi/web/packages/ea/f3/33192b4761f7f9b2f7f4281365d925d663629cfaea093a64b658b94fc8e1/aiohttp-3.12.13-cp312-cp312-musllinux_1_2_i686.whl", hash = "sha256:54fbbe6beafc2820de71ece2198458a711e224e116efefa01b7969f3e2b3ddae", size = 1657051, upload-time = "2025-06-14T15:14:20.223Z" },
    { url = "https://mirrors.tuna.tsinghua.edu.cn/pypi/web/packages/5e/0b/26ddd91ca8f84c48452431cb4c5dd9523b13bc0c9766bda468e072ac9e29/aiohttp-3.12.13-cp312-cp312-musllinux_1_2_ppc64le.whl", hash = "sha256:050bd277dfc3768b606fd4eae79dd58ceda67d8b0b3c565656a89ae34525d15e", size = 1736611, upload-time = "2025-06-14T15:14:21.988Z" },
    { url = "https://mirrors.tuna.tsinghua.edu.cn/pypi/web/packages/c3/8d/e04569aae853302648e2c138a680a6a2f02e374c5b6711732b29f1e129cc/aiohttp-3.12.13-cp312-cp312-musllinux_1_2_s390x.whl", hash = "sha256:2637a60910b58f50f22379b6797466c3aa6ae28a6ab6404e09175ce4955b4e6a", size = 1764586, upload-time = "2025-06-14T15:14:23.979Z" },
    { url = "https://mirrors.tuna.tsinghua.edu.cn/pypi/web/packages/ac/98/c193c1d1198571d988454e4ed75adc21c55af247a9fda08236602921c8c8/aiohttp-3.12.13-cp312-cp312-musllinux_1_2_x86_64.whl", hash = "sha256:e986067357550d1aaa21cfe9897fa19e680110551518a5a7cf44e6c5638cb8b5", size = 1724197, upload-time = "2025-06-14T15:14:25.692Z" },
    { url = "https://mirrors.tuna.tsinghua.edu.cn/pypi/web/packages/e7/9e/07bb8aa11eec762c6b1ff61575eeeb2657df11ab3d3abfa528d95f3e9337/aiohttp-3.12.13-cp312-cp312-win32.whl", hash = "sha256:ac941a80aeea2aaae2875c9500861a3ba356f9ff17b9cb2dbfb5cbf91baaf5bf", size = 421771, upload-time = "2025-06-14T15:14:27.364Z" },
    { url = "https://mirrors.tuna.tsinghua.edu.cn/pypi/web/packages/52/66/3ce877e56ec0813069cdc9607cd979575859c597b6fb9b4182c6d5f31886/aiohttp-3.12.13-cp312-cp312-win_amd64.whl", hash = "sha256:671f41e6146a749b6c81cb7fd07f5a8356d46febdaaaf07b0e774ff04830461e", size = 447869, upload-time = "2025-06-14T15:14:29.05Z" },
    { url = "https://mirrors.tuna.tsinghua.edu.cn/pypi/web/packages/11/0f/db19abdf2d86aa1deec3c1e0e5ea46a587b97c07a16516b6438428b3a3f8/aiohttp-3.12.13-cp313-cp313-macosx_10_13_universal2.whl", hash = "sha256:d4a18e61f271127465bdb0e8ff36e8f02ac4a32a80d8927aa52371e93cd87938", size = 694910, upload-time = "2025-06-14T15:14:30.604Z" },
    { url = "https://mirrors.tuna.tsinghua.edu.cn/pypi/web/packages/d5/81/0ab551e1b5d7f1339e2d6eb482456ccbe9025605b28eed2b1c0203aaaade/aiohttp-3.12.13-cp313-cp313-macosx_10_13_x86_64.whl", hash = "sha256:532542cb48691179455fab429cdb0d558b5e5290b033b87478f2aa6af5d20ace", size = 472566, upload-time = "2025-06-14T15:14:32.275Z" },
    { url = "https://mirrors.tuna.tsinghua.edu.cn/pypi/web/packages/34/3f/6b7d336663337672d29b1f82d1f252ec1a040fe2d548f709d3f90fa2218a/aiohttp-3.12.13-cp313-cp313-macosx_11_0_arm64.whl", hash = "sha256:d7eea18b52f23c050ae9db5d01f3d264ab08f09e7356d6f68e3f3ac2de9dfabb", size = 464856, upload-time = "2025-06-14T15:14:34.132Z" },
    { url = "https://mirrors.tuna.tsinghua.edu.cn/pypi/web/packages/26/7f/32ca0f170496aa2ab9b812630fac0c2372c531b797e1deb3deb4cea904bd/aiohttp-3.12.13-cp313-cp313-manylinux_2_17_aarch64.manylinux2014_aarch64.whl", hash = "sha256:ad7c8e5c25f2a26842a7c239de3f7b6bfb92304593ef997c04ac49fb703ff4d7", size = 1703683, upload-time = "2025-06-14T15:14:36.034Z" },
    { url = "https://mirrors.tuna.tsinghua.edu.cn/pypi/web/packages/ec/53/d5513624b33a811c0abea8461e30a732294112318276ce3dbf047dbd9d8b/aiohttp-3.12.13-cp313-cp313-manylinux_2_17_armv7l.manylinux2014_armv7l.manylinux_2_31_armv7l.whl", hash = "sha256:6af355b483e3fe9d7336d84539fef460120c2f6e50e06c658fe2907c69262d6b", size = 1684946, upload-time = "2025-06-14T15:14:38Z" },
    { url = "https://mirrors.tuna.tsinghua.edu.cn/pypi/web/packages/37/72/4c237dd127827b0247dc138d3ebd49c2ded6114c6991bbe969058575f25f/aiohttp-3.12.13-cp313-cp313-manylinux_2_17_ppc64le.manylinux2014_ppc64le.whl", hash = "sha256:a95cf9f097498f35c88e3609f55bb47b28a5ef67f6888f4390b3d73e2bac6177", size = 1737017, upload-time = "2025-06-14T15:14:39.951Z" },
    { url = "https://mirrors.tuna.tsinghua.edu.cn/pypi/web/packages/0d/67/8a7eb3afa01e9d0acc26e1ef847c1a9111f8b42b82955fcd9faeb84edeb4/aiohttp-3.12.13-cp313-cp313-manylinux_2_17_s390x.manylinux2014_s390x.whl", hash = "sha256:b8ed8c38a1c584fe99a475a8f60eefc0b682ea413a84c6ce769bb19a7ff1c5ef", size = 1786390, upload-time = "2025-06-14T15:14:42.151Z" },
    { url = "https://mirrors.tuna.tsinghua.edu.cn/pypi/web/packages/48/19/0377df97dd0176ad23cd8cad4fd4232cfeadcec6c1b7f036315305c98e3f/aiohttp-3.12.13-cp313-cp313-manylinux_2_17_x86_64.manylinux2014_x86_64.whl", hash = "sha256:7a0b9170d5d800126b5bc89d3053a2363406d6e327afb6afaeda2d19ee8bb103", size = 1708719, upload-time = "2025-06-14T15:14:44.039Z" },
    { url = "https://mirrors.tuna.tsinghua.edu.cn/pypi/web/packages/61/97/ade1982a5c642b45f3622255173e40c3eed289c169f89d00eeac29a89906/aiohttp-3.12.13-cp313-cp313-manylinux_2_5_i686.manylinux1_i686.manylinux_2_17_i686.manylinux2014_i686.whl", hash = "sha256:372feeace612ef8eb41f05ae014a92121a512bd5067db8f25101dd88a8db11da", size = 1622424, upload-time = "2025-06-14T15:14:45.945Z" },
    { url = "https://mirrors.tuna.tsinghua.edu.cn/pypi/web/packages/99/ab/00ad3eea004e1d07ccc406e44cfe2b8da5acb72f8c66aeeb11a096798868/aiohttp-3.12.13-cp313-cp313-musllinux_1_2_aarch64.whl", hash = "sha256:a946d3702f7965d81f7af7ea8fb03bb33fe53d311df48a46eeca17e9e0beed2d", size = 1675447, upload-time = "2025-06-14T15:14:47.911Z" },
    { url = "https://mirrors.tuna.tsinghua.edu.cn/pypi/web/packages/3f/fe/74e5ce8b2ccaba445fe0087abc201bfd7259431d92ae608f684fcac5d143/aiohttp-3.12.13-cp313-cp313-musllinux_1_2_armv7l.whl", hash = "sha256:a0c4725fae86555bbb1d4082129e21de7264f4ab14baf735278c974785cd2041", size = 1707110, upload-time = "2025-06-14T15:14:50.334Z" },
    { url = "https://mirrors.tuna.tsinghua.edu.cn/pypi/web/packages/ef/c4/39af17807f694f7a267bd8ab1fbacf16ad66740862192a6c8abac2bff813/aiohttp-3.12.13-cp313-cp313-musllinux_1_2_i686.whl", hash = "sha256:9b28ea2f708234f0a5c44eb6c7d9eb63a148ce3252ba0140d050b091b6e842d1", size = 1649706, upload-time = "2025-06-14T15:14:52.378Z" },
    { url = "https://mirrors.tuna.tsinghua.edu.cn/pypi/web/packages/38/e8/f5a0a5f44f19f171d8477059aa5f28a158d7d57fe1a46c553e231f698435/aiohttp-3.12.13-cp313-cp313-musllinux_1_2_ppc64le.whl", hash = "sha256:d4f5becd2a5791829f79608c6f3dc745388162376f310eb9c142c985f9441cc1", size = 1725839, upload-time = "2025-06-14T15:14:54.617Z" },
    { url = "https://mirrors.tuna.tsinghua.edu.cn/pypi/web/packages/fd/ac/81acc594c7f529ef4419d3866913f628cd4fa9cab17f7bf410a5c3c04c53/aiohttp-3.12.13-cp313-cp313-musllinux_1_2_s390x.whl", hash = "sha256:60f2ce6b944e97649051d5f5cc0f439360690b73909230e107fd45a359d3e911", size = 1759311, upload-time = "2025-06-14T15:14:56.597Z" },
    { url = "https://mirrors.tuna.tsinghua.edu.cn/pypi/web/packages/38/0d/aabe636bd25c6ab7b18825e5a97d40024da75152bec39aa6ac8b7a677630/aiohttp-3.12.13-cp313-cp313-musllinux_1_2_x86_64.whl", hash = "sha256:69fc1909857401b67bf599c793f2183fbc4804717388b0b888f27f9929aa41f3", size = 1708202, upload-time = "2025-06-14T15:14:58.598Z" },
    { url = "https://mirrors.tuna.tsinghua.edu.cn/pypi/web/packages/1f/ab/561ef2d8a223261683fb95a6283ad0d36cb66c87503f3a7dde7afe208bb2/aiohttp-3.12.13-cp313-cp313-win32.whl", hash = "sha256:7d7e68787a2046b0e44ba5587aa723ce05d711e3a3665b6b7545328ac8e3c0dd", size = 420794, upload-time = "2025-06-14T15:15:00.939Z" },
    { url = "https://mirrors.tuna.tsinghua.edu.cn/pypi/web/packages/9d/47/b11d0089875a23bff0abd3edb5516bcd454db3fefab8604f5e4b07bd6210/aiohttp-3.12.13-cp313-cp313-win_amd64.whl", hash = "sha256:5a178390ca90419bfd41419a809688c368e63c86bd725e1186dd97f6b89c2706", size = 446735, upload-time = "2025-06-14T15:15:02.858Z" },
]

[[package]]
name = "aiosignal"
version = "1.4.0"
source = { registry = "https://mirrors.tuna.tsinghua.edu.cn/pypi/web/simple" }
dependencies = [
    { name = "frozenlist" },
    { name = "typing-extensions", marker = "python_full_version < '3.13'" },
]
sdist = { url = "https://mirrors.tuna.tsinghua.edu.cn/pypi/web/packages/61/62/06741b579156360248d1ec624842ad0edf697050bbaf7c3e46394e106ad1/aiosignal-1.4.0.tar.gz", hash = "sha256:f47eecd9468083c2029cc99945502cb7708b082c232f9aca65da147157b251c7", size = 25007, upload-time = "2025-07-03T22:54:43.528Z" }
wheels = [
    { url = "https://mirrors.tuna.tsinghua.edu.cn/pypi/web/packages/fb/76/641ae371508676492379f16e2fa48f4e2c11741bd63c48be4b12a6b09cba/aiosignal-1.4.0-py3-none-any.whl", hash = "sha256:053243f8b92b990551949e63930a839ff0cf0b0ebbe0597b0f3fb19e1a0fe82e", size = 7490, upload-time = "2025-07-03T22:54:42.156Z" },
]

[[package]]
name = "annotated-types"
version = "0.7.0"
source = { registry = "https://mirrors.tuna.tsinghua.edu.cn/pypi/web/simple" }
sdist = { url = "https://mirrors.tuna.tsinghua.edu.cn/pypi/web/packages/ee/67/531ea369ba64dcff5ec9c3402f9f51bf748cec26dde048a2f973a4eea7f5/annotated_types-0.7.0.tar.gz", hash = "sha256:aff07c09a53a08bc8cfccb9c85b05f1aa9a2a6f23728d790723543408344ce89", size = 16081, upload-time = "2024-05-20T21:33:25.928Z" }
wheels = [
    { url = "https://mirrors.tuna.tsinghua.edu.cn/pypi/web/packages/78/b6/6307fbef88d9b5ee7421e68d78a9f162e0da4900bc5f5793f6d3d0e34fb8/annotated_types-0.7.0-py3-none-any.whl", hash = "sha256:1f02e8b43a8fbbc3f3e0d4f0f4bfc8131bcb4eebe8849b8e5c773f3a1c582a53", size = 13643, upload-time = "2024-05-20T21:33:24.1Z" },
]

[[package]]
name = "anyio"
version = "4.9.0"
source = { registry = "https://mirrors.tuna.tsinghua.edu.cn/pypi/web/simple" }
dependencies = [
    { name = "idna" },
    { name = "sniffio" },
    { name = "typing-extensions", marker = "python_full_version < '3.13'" },
]
sdist = { url = "https://mirrors.tuna.tsinghua.edu.cn/pypi/web/packages/95/7d/4c1bd541d4dffa1b52bd83fb8527089e097a106fc90b467a7313b105f840/anyio-4.9.0.tar.gz", hash = "sha256:673c0c244e15788651a4ff38710fea9675823028a6f08a5eda409e0c9840a028", size = 190949, upload-time = "2025-03-17T00:02:54.77Z" }
wheels = [
    { url = "https://mirrors.tuna.tsinghua.edu.cn/pypi/web/packages/a1/ee/48ca1a7c89ffec8b6a0c5d02b89c305671d5ffd8d3c94acf8b8c408575bb/anyio-4.9.0-py3-none-any.whl", hash = "sha256:9f76d541cad6e36af7beb62e978876f3b41e3e04f2c1fbf0884604c0a9c4d93c", size = 100916, upload-time = "2025-03-17T00:02:52.713Z" },
]

[[package]]
name = "asyncclick"
version = "8.1.8"
source = { registry = "https://pypi.org/simple" }
dependencies = [
    { name = "anyio" },
    { name = "colorama", marker = "sys_platform == 'win32'" },
]
sdist = { url = "https://files.pythonhosted.org/packages/cb/b5/e1e5fdf1c1bb7e6e614987c120a98d9324bf8edfaa5f5cd16a6235c9d91b/asyncclick-8.1.8.tar.gz", hash = "sha256:0f0eb0f280e04919d67cf71b9fcdfb4db2d9ff7203669c40284485c149578e4c", size = 232900, upload-time = "2025-01-06T09:46:52.694Z" }
wheels = [
    { url = "https://files.pythonhosted.org/packages/14/cc/a436f0fc2d04e57a0697e0f87a03b9eaed03ad043d2d5f887f8eebcec95f/asyncclick-8.1.8-py3-none-any.whl", hash = "sha256:eb1ccb44bc767f8f0695d592c7806fdf5bd575605b4ee246ffd5fadbcfdbd7c6", size = 99093, upload-time = "2025-01-06T09:46:51.046Z" },
    { url = "https://files.pythonhosted.org/packages/92/c4/ae9e9d25522c6dc96ff167903880a0fe94d7bd31ed999198ee5017d977ed/asyncclick-8.1.8.0-py3-none-any.whl", hash = "sha256:be146a2d8075d4fe372ff4e877f23c8b5af269d16705c1948123b9415f6fd678", size = 99115, upload-time = "2025-01-06T09:50:52.72Z" },
]

[[package]]
name = "attrs"
version = "25.3.0"
source = { registry = "https://mirrors.tuna.tsinghua.edu.cn/pypi/web/simple" }
sdist = { url = "https://mirrors.tuna.tsinghua.edu.cn/pypi/web/packages/5a/b0/1367933a8532ee6ff8d63537de4f1177af4bff9f3e829baf7331f595bb24/attrs-25.3.0.tar.gz", hash = "sha256:75d7cefc7fb576747b2c81b4442d4d4a1ce0900973527c011d1030fd3bf4af1b", size = 812032, upload-time = "2025-03-13T11:10:22.779Z" }
wheels = [
    { url = "https://mirrors.tuna.tsinghua.edu.cn/pypi/web/packages/77/06/bb80f5f86020c4551da315d78b3ab75e8228f89f0162f2c3a819e407941a/attrs-25.3.0-py3-none-any.whl", hash = "sha256:427318ce031701fea540783410126f03899a97ffc6f61596ad581ac2e40e3bc3", size = 63815, upload-time = "2025-03-13T11:10:21.14Z" },
]

[[package]]
name = "certifi"
version = "2025.4.26"
source = { registry = "https://mirrors.tuna.tsinghua.edu.cn/pypi/web/simple" }
sdist = { url = "https://mirrors.tuna.tsinghua.edu.cn/pypi/web/packages/e8/9e/c05b3920a3b7d20d3d3310465f50348e5b3694f4f88c6daf736eef3024c4/certifi-2025.4.26.tar.gz", hash = "sha256:0a816057ea3cdefcef70270d2c515e4506bbc954f417fa5ade2021213bb8f0c6", size = 160705, upload-time = "2025-04-26T02:12:29.51Z" }
wheels = [
    { url = "https://mirrors.tuna.tsinghua.edu.cn/pypi/web/packages/4a/7e/3db2bd1b1f9e95f7cddca6d6e75e2f2bd9f51b1246e546d88addca0106bd/certifi-2025.4.26-py3-none-any.whl", hash = "sha256:30350364dfe371162649852c63336a15c70c6510c2ad5015b21c2345311805f3", size = 159618, upload-time = "2025-04-26T02:12:27.662Z" },
]

[[package]]
name = "cfgv"
version = "3.4.0"
source = { registry = "https://mirrors.tuna.tsinghua.edu.cn/pypi/web/simple" }
sdist = { url = "https://mirrors.tuna.tsinghua.edu.cn/pypi/web/packages/11/74/539e56497d9bd1d484fd863dd69cbbfa653cd2aa27abfe35653494d85e94/cfgv-3.4.0.tar.gz", hash = "sha256:e52591d4c5f5dead8e0f673fb16db7949d2cfb3f7da4582893288f0ded8fe560" }
wheels = [
    { url = "https://mirrors.tuna.tsinghua.edu.cn/pypi/web/packages/c5/55/51844dd50c4fc7a33b653bfaba4c2456f06955289ca770a5dbd5fd267374/cfgv-3.4.0-py2.py3-none-any.whl", hash = "sha256:b7265b1f29fd3316bfcd2b330d63d024f2bfd8bcb8b0272f8e19a504856c48f9" },
]

[[package]]
name = "charset-normalizer"
version = "3.4.2"
source = { registry = "https://mirrors.tuna.tsinghua.edu.cn/pypi/web/simple" }
sdist = { url = "https://mirrors.tuna.tsinghua.edu.cn/pypi/web/packages/e4/33/89c2ced2b67d1c2a61c19c6751aa8902d46ce3dacb23600a283619f5a12d/charset_normalizer-3.4.2.tar.gz", hash = "sha256:5baececa9ecba31eff645232d59845c07aa030f0c81ee70184a90d35099a0e63", size = 126367, upload-time = "2025-05-02T08:34:42.01Z" }
wheels = [
    { url = "https://mirrors.tuna.tsinghua.edu.cn/pypi/web/packages/d7/a4/37f4d6035c89cac7930395a35cc0f1b872e652eaafb76a6075943754f095/charset_normalizer-3.4.2-cp312-cp312-macosx_10_13_universal2.whl", hash = "sha256:0c29de6a1a95f24b9a1aa7aefd27d2487263f00dfd55a77719b530788f75cff7", size = 199936, upload-time = "2025-05-02T08:32:33.712Z" },
    { url = "https://mirrors.tuna.tsinghua.edu.cn/pypi/web/packages/ee/8a/1a5e33b73e0d9287274f899d967907cd0bf9c343e651755d9307e0dbf2b3/charset_normalizer-3.4.2-cp312-cp312-manylinux_2_17_aarch64.manylinux2014_aarch64.whl", hash = "sha256:cddf7bd982eaa998934a91f69d182aec997c6c468898efe6679af88283b498d3", size = 143790, upload-time = "2025-05-02T08:32:35.768Z" },
    { url = "https://mirrors.tuna.tsinghua.edu.cn/pypi/web/packages/66/52/59521f1d8e6ab1482164fa21409c5ef44da3e9f653c13ba71becdd98dec3/charset_normalizer-3.4.2-cp312-cp312-manylinux_2_17_ppc64le.manylinux2014_ppc64le.whl", hash = "sha256:fcbe676a55d7445b22c10967bceaaf0ee69407fbe0ece4d032b6eb8d4565982a", size = 153924, upload-time = "2025-05-02T08:32:37.284Z" },
    { url = "https://mirrors.tuna.tsinghua.edu.cn/pypi/web/packages/86/2d/fb55fdf41964ec782febbf33cb64be480a6b8f16ded2dbe8db27a405c09f/charset_normalizer-3.4.2-cp312-cp312-manylinux_2_17_s390x.manylinux2014_s390x.whl", hash = "sha256:d41c4d287cfc69060fa91cae9683eacffad989f1a10811995fa309df656ec214", size = 146626, upload-time = "2025-05-02T08:32:38.803Z" },
    { url = "https://mirrors.tuna.tsinghua.edu.cn/pypi/web/packages/8c/73/6ede2ec59bce19b3edf4209d70004253ec5f4e319f9a2e3f2f15601ed5f7/charset_normalizer-3.4.2-cp312-cp312-manylinux_2_17_x86_64.manylinux2014_x86_64.whl", hash = "sha256:4e594135de17ab3866138f496755f302b72157d115086d100c3f19370839dd3a", size = 148567, upload-time = "2025-05-02T08:32:40.251Z" },
    { url = "https://mirrors.tuna.tsinghua.edu.cn/pypi/web/packages/09/14/957d03c6dc343c04904530b6bef4e5efae5ec7d7990a7cbb868e4595ee30/charset_normalizer-3.4.2-cp312-cp312-manylinux_2_5_i686.manylinux1_i686.manylinux_2_17_i686.manylinux2014_i686.whl", hash = "sha256:cf713fe9a71ef6fd5adf7a79670135081cd4431c2943864757f0fa3a65b1fafd", size = 150957, upload-time = "2025-05-02T08:32:41.705Z" },
    { url = "https://mirrors.tuna.tsinghua.edu.cn/pypi/web/packages/0d/c8/8174d0e5c10ccebdcb1b53cc959591c4c722a3ad92461a273e86b9f5a302/charset_normalizer-3.4.2-cp312-cp312-musllinux_1_2_aarch64.whl", hash = "sha256:a370b3e078e418187da8c3674eddb9d983ec09445c99a3a263c2011993522981", size = 145408, upload-time = "2025-05-02T08:32:43.709Z" },
    { url = "https://mirrors.tuna.tsinghua.edu.cn/pypi/web/packages/58/aa/8904b84bc8084ac19dc52feb4f5952c6df03ffb460a887b42615ee1382e8/charset_normalizer-3.4.2-cp312-cp312-musllinux_1_2_i686.whl", hash = "sha256:a955b438e62efdf7e0b7b52a64dc5c3396e2634baa62471768a64bc2adb73d5c", size = 153399, upload-time = "2025-05-02T08:32:46.197Z" },
    { url = "https://mirrors.tuna.tsinghua.edu.cn/pypi/web/packages/c2/26/89ee1f0e264d201cb65cf054aca6038c03b1a0c6b4ae998070392a3ce605/charset_normalizer-3.4.2-cp312-cp312-musllinux_1_2_ppc64le.whl", hash = "sha256:7222ffd5e4de8e57e03ce2cef95a4c43c98fcb72ad86909abdfc2c17d227fc1b", size = 156815, upload-time = "2025-05-02T08:32:48.105Z" },
    { url = "https://mirrors.tuna.tsinghua.edu.cn/pypi/web/packages/fd/07/68e95b4b345bad3dbbd3a8681737b4338ff2c9df29856a6d6d23ac4c73cb/charset_normalizer-3.4.2-cp312-cp312-musllinux_1_2_s390x.whl", hash = "sha256:bee093bf902e1d8fc0ac143c88902c3dfc8941f7ea1d6a8dd2bcb786d33db03d", size = 154537, upload-time = "2025-05-02T08:32:49.719Z" },
    { url = "https://mirrors.tuna.tsinghua.edu.cn/pypi/web/packages/77/1a/5eefc0ce04affb98af07bc05f3bac9094513c0e23b0562d64af46a06aae4/charset_normalizer-3.4.2-cp312-cp312-musllinux_1_2_x86_64.whl", hash = "sha256:dedb8adb91d11846ee08bec4c8236c8549ac721c245678282dcb06b221aab59f", size = 149565, upload-time = "2025-05-02T08:32:51.404Z" },
    { url = "https://mirrors.tuna.tsinghua.edu.cn/pypi/web/packages/37/a0/2410e5e6032a174c95e0806b1a6585eb21e12f445ebe239fac441995226a/charset_normalizer-3.4.2-cp312-cp312-win32.whl", hash = "sha256:db4c7bf0e07fc3b7d89ac2a5880a6a8062056801b83ff56d8464b70f65482b6c", size = 98357, upload-time = "2025-05-02T08:32:53.079Z" },
    { url = "https://mirrors.tuna.tsinghua.edu.cn/pypi/web/packages/6c/4f/c02d5c493967af3eda9c771ad4d2bbc8df6f99ddbeb37ceea6e8716a32bc/charset_normalizer-3.4.2-cp312-cp312-win_amd64.whl", hash = "sha256:5a9979887252a82fefd3d3ed2a8e3b937a7a809f65dcb1e068b090e165bbe99e", size = 105776, upload-time = "2025-05-02T08:32:54.573Z" },
    { url = "https://mirrors.tuna.tsinghua.edu.cn/pypi/web/packages/ea/12/a93df3366ed32db1d907d7593a94f1fe6293903e3e92967bebd6950ed12c/charset_normalizer-3.4.2-cp313-cp313-macosx_10_13_universal2.whl", hash = "sha256:926ca93accd5d36ccdabd803392ddc3e03e6d4cd1cf17deff3b989ab8e9dbcf0", size = 199622, upload-time = "2025-05-02T08:32:56.363Z" },
    { url = "https://mirrors.tuna.tsinghua.edu.cn/pypi/web/packages/04/93/bf204e6f344c39d9937d3c13c8cd5bbfc266472e51fc8c07cb7f64fcd2de/charset_normalizer-3.4.2-cp313-cp313-manylinux_2_17_aarch64.manylinux2014_aarch64.whl", hash = "sha256:eba9904b0f38a143592d9fc0e19e2df0fa2e41c3c3745554761c5f6447eedabf", size = 143435, upload-time = "2025-05-02T08:32:58.551Z" },
    { url = "https://mirrors.tuna.tsinghua.edu.cn/pypi/web/packages/22/2a/ea8a2095b0bafa6c5b5a55ffdc2f924455233ee7b91c69b7edfcc9e02284/charset_normalizer-3.4.2-cp313-cp313-manylinux_2_17_ppc64le.manylinux2014_ppc64le.whl", hash = "sha256:3fddb7e2c84ac87ac3a947cb4e66d143ca5863ef48e4a5ecb83bd48619e4634e", size = 153653, upload-time = "2025-05-02T08:33:00.342Z" },
    { url = "https://mirrors.tuna.tsinghua.edu.cn/pypi/web/packages/b6/57/1b090ff183d13cef485dfbe272e2fe57622a76694061353c59da52c9a659/charset_normalizer-3.4.2-cp313-cp313-manylinux_2_17_s390x.manylinux2014_s390x.whl", hash = "sha256:98f862da73774290f251b9df8d11161b6cf25b599a66baf087c1ffe340e9bfd1", size = 146231, upload-time = "2025-05-02T08:33:02.081Z" },
    { url = "https://mirrors.tuna.tsinghua.edu.cn/pypi/web/packages/e2/28/ffc026b26f441fc67bd21ab7f03b313ab3fe46714a14b516f931abe1a2d8/charset_normalizer-3.4.2-cp313-cp313-manylinux_2_17_x86_64.manylinux2014_x86_64.whl", hash = "sha256:6c9379d65defcab82d07b2a9dfbfc2e95bc8fe0ebb1b176a3190230a3ef0e07c", size = 148243, upload-time = "2025-05-02T08:33:04.063Z" },
    { url = "https://mirrors.tuna.tsinghua.edu.cn/pypi/web/packages/c0/0f/9abe9bd191629c33e69e47c6ef45ef99773320e9ad8e9cb08b8ab4a8d4cb/charset_normalizer-3.4.2-cp313-cp313-manylinux_2_5_i686.manylinux1_i686.manylinux_2_17_i686.manylinux2014_i686.whl", hash = "sha256:e635b87f01ebc977342e2697d05b56632f5f879a4f15955dfe8cef2448b51691", size = 150442, upload-time = "2025-05-02T08:33:06.418Z" },
    { url = "https://mirrors.tuna.tsinghua.edu.cn/pypi/web/packages/67/7c/a123bbcedca91d5916c056407f89a7f5e8fdfce12ba825d7d6b9954a1a3c/charset_normalizer-3.4.2-cp313-cp313-musllinux_1_2_aarch64.whl", hash = "sha256:1c95a1e2902a8b722868587c0e1184ad5c55631de5afc0eb96bc4b0d738092c0", size = 145147, upload-time = "2025-05-02T08:33:08.183Z" },
    { url = "https://mirrors.tuna.tsinghua.edu.cn/pypi/web/packages/ec/fe/1ac556fa4899d967b83e9893788e86b6af4d83e4726511eaaad035e36595/charset_normalizer-3.4.2-cp313-cp313-musllinux_1_2_i686.whl", hash = "sha256:ef8de666d6179b009dce7bcb2ad4c4a779f113f12caf8dc77f0162c29d20490b", size = 153057, upload-time = "2025-05-02T08:33:09.986Z" },
    { url = "https://mirrors.tuna.tsinghua.edu.cn/pypi/web/packages/2b/ff/acfc0b0a70b19e3e54febdd5301a98b72fa07635e56f24f60502e954c461/charset_normalizer-3.4.2-cp313-cp313-musllinux_1_2_ppc64le.whl", hash = "sha256:32fc0341d72e0f73f80acb0a2c94216bd704f4f0bce10aedea38f30502b271ff", size = 156454, upload-time = "2025-05-02T08:33:11.814Z" },
    { url = "https://mirrors.tuna.tsinghua.edu.cn/pypi/web/packages/92/08/95b458ce9c740d0645feb0e96cea1f5ec946ea9c580a94adfe0b617f3573/charset_normalizer-3.4.2-cp313-cp313-musllinux_1_2_s390x.whl", hash = "sha256:289200a18fa698949d2b39c671c2cc7a24d44096784e76614899a7ccf2574b7b", size = 154174, upload-time = "2025-05-02T08:33:13.707Z" },
    { url = "https://mirrors.tuna.tsinghua.edu.cn/pypi/web/packages/78/be/8392efc43487ac051eee6c36d5fbd63032d78f7728cb37aebcc98191f1ff/charset_normalizer-3.4.2-cp313-cp313-musllinux_1_2_x86_64.whl", hash = "sha256:4a476b06fbcf359ad25d34a057b7219281286ae2477cc5ff5e3f70a246971148", size = 149166, upload-time = "2025-05-02T08:33:15.458Z" },
    { url = "https://mirrors.tuna.tsinghua.edu.cn/pypi/web/packages/44/96/392abd49b094d30b91d9fbda6a69519e95802250b777841cf3bda8fe136c/charset_normalizer-3.4.2-cp313-cp313-win32.whl", hash = "sha256:aaeeb6a479c7667fbe1099af9617c83aaca22182d6cf8c53966491a0f1b7ffb7", size = 98064, upload-time = "2025-05-02T08:33:17.06Z" },
    { url = "https://mirrors.tuna.tsinghua.edu.cn/pypi/web/packages/e9/b0/0200da600134e001d91851ddc797809e2fe0ea72de90e09bec5a2fbdaccb/charset_normalizer-3.4.2-cp313-cp313-win_amd64.whl", hash = "sha256:aa6af9e7d59f9c12b33ae4e9450619cf2488e2bbe9b44030905877f0b2324980", size = 105641, upload-time = "2025-05-02T08:33:18.753Z" },
    { url = "https://mirrors.tuna.tsinghua.edu.cn/pypi/web/packages/20/94/c5790835a017658cbfabd07f3bfb549140c3ac458cfc196323996b10095a/charset_normalizer-3.4.2-py3-none-any.whl", hash = "sha256:7f56930ab0abd1c45cd15be65cc741c28b1c9a34876ce8c17a2fa107810c0af0", size = 52626, upload-time = "2025-05-02T08:34:40.053Z" },
]

[[package]]
name = "click"
version = "8.2.1"
source = { registry = "https://mirrors.tuna.tsinghua.edu.cn/pypi/web/simple" }
dependencies = [
    { name = "colorama", marker = "sys_platform == 'win32'" },
]
sdist = { url = "https://mirrors.tuna.tsinghua.edu.cn/pypi/web/packages/60/6c/8ca2efa64cf75a977a0d7fac081354553ebe483345c734fb6b6515d96bbc/click-8.2.1.tar.gz", hash = "sha256:27c491cc05d968d271d5a1db13e3b5a184636d9d930f148c50b038f0d0646202", size = 286342, upload-time = "2025-05-20T23:19:49.832Z" }
wheels = [
    { url = "https://mirrors.tuna.tsinghua.edu.cn/pypi/web/packages/85/32/10bb5764d90a8eee674e9dc6f4db6a0ab47c8c4d0d83c27f7c39ac415a4d/click-8.2.1-py3-none-any.whl", hash = "sha256:61a3265b914e850b85317d0b3109c7f8cd35a670f963866005d6ef1d5175a12b", size = 102215, upload-time = "2025-05-20T23:19:47.796Z" },
]

[[package]]
name = "colorama"
version = "0.4.6"
source = { registry = "https://mirrors.tuna.tsinghua.edu.cn/pypi/web/simple" }
sdist = { url = "https://mirrors.tuna.tsinghua.edu.cn/pypi/web/packages/d8/53/6f443c9a4a8358a93a6792e2acffb9d9d5cb0a5cfd8802644b7b1c9a02e4/colorama-0.4.6.tar.gz", hash = "sha256:08695f5cb7ed6e0531a20572697297273c47b8cae5a63ffc6d6ed5c201be6e44", size = 27697, upload-time = "2022-10-25T02:36:22.414Z" }
wheels = [
    { url = "https://mirrors.tuna.tsinghua.edu.cn/pypi/web/packages/d1/d6/3965ed04c63042e047cb6a3e6ed1a63a35087b6a609aa3a15ed8ac56c221/colorama-0.4.6-py2.py3-none-any.whl", hash = "sha256:4f1d9991f5acc0ca119f9d443620b77f9d6b33703e51011c16baf57afb285fc6", size = 25335, upload-time = "2022-10-25T02:36:20.889Z" },
]

[[package]]
name = "coverage"
version = "7.9.0"
source = { registry = "https://mirrors.tuna.tsinghua.edu.cn/pypi/web/simple" }
sdist = { url = "https://mirrors.tuna.tsinghua.edu.cn/pypi/web/packages/06/d1/7b18a2e0d2994e4e108dadf16580ec192e0a9c65f7456ccb82ced059f9bf/coverage-7.9.0.tar.gz", hash = "sha256:1a93b43de2233a7670a8bf2520fed8ebd5eea6a65b47417500a9d882b0533fa2", size = 813385, upload-time = "2025-06-11T23:23:34.004Z" }
wheels = [
    { url = "https://mirrors.tuna.tsinghua.edu.cn/pypi/web/packages/dd/6b/7bdef79e79076c7e3303ce2453072528ed13988210fb7a8702bb3d98ea8c/coverage-7.9.0-cp312-cp312-macosx_10_13_x86_64.whl", hash = "sha256:969ed1ed0ab0325b50af3204f9024782180e64fb281f5a2952f479ec60a02aba", size = 212252, upload-time = "2025-06-11T23:22:20.662Z" },
    { url = "https://mirrors.tuna.tsinghua.edu.cn/pypi/web/packages/08/fe/7e08dd50c3c3cfdbe822ee11e24da9f418983faefb4f5e52fbffae5beeb2/coverage-7.9.0-cp312-cp312-macosx_11_0_arm64.whl", hash = "sha256:1abd41781c874e716aaeecb8b27db5f4f2bc568f2ed8d41228aa087d567674f0", size = 212491, upload-time = "2025-06-11T23:22:22.002Z" },
    { url = "https://mirrors.tuna.tsinghua.edu.cn/pypi/web/packages/d4/65/9793cf61b3e4c5647e70aabd5b9470958ffd341c42f90730beeb4d21af9c/coverage-7.9.0-cp312-cp312-manylinux_2_17_aarch64.manylinux2014_aarch64.whl", hash = "sha256:0eb6e99487dffd28c88a4fc2ea4286beaf0207a43388775900c93e56cc5a8ae3", size = 246294, upload-time = "2025-06-11T23:22:23.297Z" },
    { url = "https://mirrors.tuna.tsinghua.edu.cn/pypi/web/packages/2a/c9/fc61695132da06a34b27a49e853010a80d66a5534a1dfa770cb38aca71c0/coverage-7.9.0-cp312-cp312-manylinux_2_5_i686.manylinux1_i686.manylinux_2_17_i686.manylinux2014_i686.whl", hash = "sha256:c425c85ddb62b32d44f83fb20044fe32edceceee1db1f978c062eec020a73ea5", size = 243311, upload-time = "2025-06-11T23:22:24.966Z" },
    { url = "https://mirrors.tuna.tsinghua.edu.cn/pypi/web/packages/62/0e/559a86887580d0de390e018bddfa632ae0762eeeb065bb5557f319071527/coverage-7.9.0-cp312-cp312-manylinux_2_5_x86_64.manylinux1_x86_64.manylinux_2_17_x86_64.manylinux2014_x86_64.whl", hash = "sha256:d0a1f7676bc90ceba67caa66850d689947d586f204ccf6478400c2bf39da5790", size = 245503, upload-time = "2025-06-11T23:22:26.316Z" },
    { url = "https://mirrors.tuna.tsinghua.edu.cn/pypi/web/packages/45/09/344d012dc91e60b8c7afee11ffae18338780c703a5b5fb32d8d82987e7cb/coverage-7.9.0-cp312-cp312-musllinux_1_2_aarch64.whl", hash = "sha256:f17055c50768d710d6abc789c9469d0353574780935e1381b83e63edc49ff530", size = 245313, upload-time = "2025-06-11T23:22:27.936Z" },
    { url = "https://mirrors.tuna.tsinghua.edu.cn/pypi/web/packages/d2/2d/151b23e82aaea28aa7e3c0390d893bd1aef685866132aad36034f7d462b8/coverage-7.9.0-cp312-cp312-musllinux_1_2_i686.whl", hash = "sha256:298d2917a6bfadbb272e08545ed026af3965e4d2fe71e3f38bf0a816818b226e", size = 243495, upload-time = "2025-06-11T23:22:29.72Z" },
    { url = "https://mirrors.tuna.tsinghua.edu.cn/pypi/web/packages/74/5c/0da7fd4ad44259b4b61bd429dc642c6511314a356ffa782b924bd1ea9e5c/coverage-7.9.0-cp312-cp312-musllinux_1_2_x86_64.whl", hash = "sha256:d9be5d26e5f817d478506e4d3c4ff7b92f17d980670b4791bf05baaa37ce2f88", size = 244727, upload-time = "2025-06-11T23:22:31.112Z" },
    { url = "https://mirrors.tuna.tsinghua.edu.cn/pypi/web/packages/de/08/6ccf2847c5c0d8fcc153bd8f4341d89ab50c85e01a15cabe4a546d3e943e/coverage-7.9.0-cp312-cp312-win32.whl", hash = "sha256:dc2784edd9ac9fe8692fc5505667deb0b05d895c016aaaf641031ed4a5f93d53", size = 214636, upload-time = "2025-06-11T23:22:33.257Z" },
    { url = "https://mirrors.tuna.tsinghua.edu.cn/pypi/web/packages/79/fa/ae2c14d49475215372772f7638c333deaaacda8f3c5717a75377d1992c82/coverage-7.9.0-cp312-cp312-win_amd64.whl", hash = "sha256:18223198464a6d5549db1934cf77a15deb24bb88652c4f5f7cb21cd3ad853704", size = 215448, upload-time = "2025-06-11T23:22:35.125Z" },
    { url = "https://mirrors.tuna.tsinghua.edu.cn/pypi/web/packages/62/a9/45309219ba08b89cae84b2cb4ccfed8f941850aa7721c4914282fb3c1081/coverage-7.9.0-cp312-cp312-win_arm64.whl", hash = "sha256:3b00194ff3c84d4b821822ff6c041f245fc55d0d5c7833fc4311d082e97595e8", size = 213817, upload-time = "2025-06-11T23:22:36.557Z" },
    { url = "https://mirrors.tuna.tsinghua.edu.cn/pypi/web/packages/0b/59/449eb05f795d0050007b57a4efee79b540fa6fcccad813a191351964a001/coverage-7.9.0-cp313-cp313-macosx_10_13_x86_64.whl", hash = "sha256:122c60e92ab66c9c88e17565f67a91b3b3be5617cb50f73cfd34a4c60ed4aab0", size = 212271, upload-time = "2025-06-11T23:22:38.305Z" },
    { url = "https://mirrors.tuna.tsinghua.edu.cn/pypi/web/packages/e0/3b/26852a4fb719a6007b0169c1b52116ed14b61267f0bf3ba1e23db516f352/coverage-7.9.0-cp313-cp313-macosx_11_0_arm64.whl", hash = "sha256:813c11b367a6b3cf37212ec36b230f8d086c22b69dbf62877b40939fb2c79e74", size = 212538, upload-time = "2025-06-11T23:22:39.665Z" },
    { url = "https://mirrors.tuna.tsinghua.edu.cn/pypi/web/packages/f6/80/99f82896119f36984a5b9189e71c7310fc036613276560b5884b5ee890d7/coverage-7.9.0-cp313-cp313-manylinux_2_17_aarch64.manylinux2014_aarch64.whl", hash = "sha256:3f05e0f5e87f23d43fefe49e86655c6209dd4f9f034786b983e6803cf4554183", size = 245705, upload-time = "2025-06-11T23:22:41.103Z" },
    { url = "https://mirrors.tuna.tsinghua.edu.cn/pypi/web/packages/a9/29/0b007deb096dd527c42e933129a8e4d5f9f1026f4953979c3a1e60e7ea9f/coverage-7.9.0-cp313-cp313-manylinux_2_5_i686.manylinux1_i686.manylinux_2_17_i686.manylinux2014_i686.whl", hash = "sha256:62f465886fa4f86d5515da525aead97c5dff13a5cf997fc4c5097a1a59e063b2", size = 242918, upload-time = "2025-06-11T23:22:42.88Z" },
    { url = "https://mirrors.tuna.tsinghua.edu.cn/pypi/web/packages/6f/eb/273855b57c7fb387dd9787f250b8b333ba8c1c100877c21e32eb1b24ff29/coverage-7.9.0-cp313-cp313-manylinux_2_5_x86_64.manylinux1_x86_64.manylinux_2_17_x86_64.manylinux2014_x86_64.whl", hash = "sha256:549ea4ca901595bbe3270e1afdef98bf5d4d5791596efbdc90b00449a2bb1f91", size = 244902, upload-time = "2025-06-11T23:22:44.563Z" },
    { url = "https://mirrors.tuna.tsinghua.edu.cn/pypi/web/packages/20/57/4e411b47dbfd831538ecf9e5f407e42888b0c56aedbfe0ea7b102a787559/coverage-7.9.0-cp313-cp313-musllinux_1_2_aarch64.whl", hash = "sha256:8cae1d4450945c74a6a65a09864ed3eaa917055cf70aa65f83ac1b9b0d8d5f9a", size = 245069, upload-time = "2025-06-11T23:22:46.352Z" },
    { url = "https://mirrors.tuna.tsinghua.edu.cn/pypi/web/packages/91/75/b24cf5703fb325fc4b1899d89984dac117b99e757b9fadd525cad7ecc020/coverage-7.9.0-cp313-cp313-musllinux_1_2_i686.whl", hash = "sha256:d7b263910234c0d5ec913ec79ca921152fe874b805a7bcaf67118ef71708e5d2", size = 243040, upload-time = "2025-06-11T23:22:48.147Z" },
    { url = "https://mirrors.tuna.tsinghua.edu.cn/pypi/web/packages/c7/e1/9495751d5315c3d76ee2c7b5dbc1935ab891d45ad585e1910a333dbdef43/coverage-7.9.0-cp313-cp313-musllinux_1_2_x86_64.whl", hash = "sha256:7d7b7425215963da8f5968096a20c5b5c9af4a86a950fcc25dcc2177ab33e9e5", size = 244424, upload-time = "2025-06-11T23:22:49.574Z" },
    { url = "https://mirrors.tuna.tsinghua.edu.cn/pypi/web/packages/94/2a/ee504188a586da2379939f37fdc69047d9c46d35c34d1196f2605974a17d/coverage-7.9.0-cp313-cp313-win32.whl", hash = "sha256:e7dcfa92867b0c53d2e22e985c66af946dc09e8bb13c556709e396e90a0adf5c", size = 214677, upload-time = "2025-06-11T23:22:51.394Z" },
    { url = "https://mirrors.tuna.tsinghua.edu.cn/pypi/web/packages/80/2b/5eab6518643c7560fe180ba5e0f35a0be3d4fc0a88aa6601120407b1fd03/coverage-7.9.0-cp313-cp313-win_amd64.whl", hash = "sha256:aa34ca040785a2b768da489df0c036364d47a6c1c00bdd8f662b98fd3277d3d4", size = 215482, upload-time = "2025-06-11T23:22:53.151Z" },
    { url = "https://mirrors.tuna.tsinghua.edu.cn/pypi/web/packages/fd/7f/9c9c8b736c4f40d7247bea8339afac40d8f6465491440608b3d73c10ffce/coverage-7.9.0-cp313-cp313-win_arm64.whl", hash = "sha256:9c5dcb5cd3c52d84c5f52045e1c87c16bf189c2fbfa57cc0d811a3b4059939df", size = 213852, upload-time = "2025-06-11T23:22:54.568Z" },
    { url = "https://mirrors.tuna.tsinghua.edu.cn/pypi/web/packages/e5/83/056464aec8b360dee6f4d7a517dc5ae5a9f462ff895ff536588b42f95b2d/coverage-7.9.0-cp313-cp313t-macosx_10_13_x86_64.whl", hash = "sha256:b52d2fdc1940f90c4572bd48211475a7b102f75a7f9a5e6cfc6e3da7dc380c44", size = 212994, upload-time = "2025-06-11T23:22:56.173Z" },
    { url = "https://mirrors.tuna.tsinghua.edu.cn/pypi/web/packages/a3/87/f0291ecaa6baaaedbd428cf8b7e1d16b5dc010718fe7739cce955149ef83/coverage-7.9.0-cp313-cp313t-macosx_11_0_arm64.whl", hash = "sha256:4cc555a3e6ceb8841df01a4634374f5f9635e661f5c307da00bce19819e8bcdf", size = 213212, upload-time = "2025-06-11T23:22:58.051Z" },
    { url = "https://mirrors.tuna.tsinghua.edu.cn/pypi/web/packages/16/a0/9eb39541774a5beb662dc4ae98fee23afb947414b6aa1443b53d2ad3ea05/coverage-7.9.0-cp313-cp313t-manylinux_2_17_aarch64.manylinux2014_aarch64.whl", hash = "sha256:244f613617876b7cd32a097788d49c952a8f1698afb25275b2a825a4e895854e", size = 256453, upload-time = "2025-06-11T23:22:59.485Z" },
    { url = "https://mirrors.tuna.tsinghua.edu.cn/pypi/web/packages/93/33/d0e99f4c809334dfed20f17234080a9003a713ddb80e33ad22697a8aa8e5/coverage-7.9.0-cp313-cp313t-manylinux_2_5_i686.manylinux1_i686.manylinux_2_17_i686.manylinux2014_i686.whl", hash = "sha256:5c335d77539e66bc6f83e8f1ef207d038129d9b9acd9dc9f0ca42fa9eedf564a", size = 252674, upload-time = "2025-06-11T23:23:00.984Z" },
    { url = "https://mirrors.tuna.tsinghua.edu.cn/pypi/web/packages/0b/3a/d2a64e7ee5eb783e44e6ca404f8fc2a45afef052ed6593afb4ce9663dae6/coverage-7.9.0-cp313-cp313t-manylinux_2_5_x86_64.manylinux1_x86_64.manylinux_2_17_x86_64.manylinux2014_x86_64.whl", hash = "sha256:6b335c7077c8da7bb8173d4f9ebd90ff1a97af6a6bec4fc4e6db4856ae80b31e", size = 254830, upload-time = "2025-06-11T23:23:02.445Z" },
    { url = "https://mirrors.tuna.tsinghua.edu.cn/pypi/web/packages/e2/6a/9de640f8e2b097d155532d1bc16eb9c5186fccc7c4b8148fe1dd2520875a/coverage-7.9.0-cp313-cp313t-musllinux_1_2_aarch64.whl", hash = "sha256:01cbc2c36895b7ab906514042c92b3fc9dd0526bf1c3251cb6aefd9c71ae6dda", size = 256060, upload-time = "2025-06-11T23:23:03.89Z" },
    { url = "https://mirrors.tuna.tsinghua.edu.cn/pypi/web/packages/07/72/928fa3583b9783fc32e3dfafb6cc0cf73bdd73d1dc41e3a973f203c6aeff/coverage-7.9.0-cp313-cp313t-musllinux_1_2_i686.whl", hash = "sha256:1ac62880a9dff0726a193ce77a1bcdd4e8491009cb3a0510d31381e8b2c46d7a", size = 254174, upload-time = "2025-06-11T23:23:05.366Z" },
    { url = "https://mirrors.tuna.tsinghua.edu.cn/pypi/web/packages/ad/01/2fd0785f8768693b748e36b442352bc26edf3391246eedcc80d480d06da1/coverage-7.9.0-cp313-cp313t-musllinux_1_2_x86_64.whl", hash = "sha256:95314eb306cf54af3d1147e27ba008cf78eed6f1309a1310772f4f05b12c9c65", size = 255011, upload-time = "2025-06-11T23:23:07.212Z" },
    { url = "https://mirrors.tuna.tsinghua.edu.cn/pypi/web/packages/b7/49/1d0120cfa24e001e0d38795388914183c48cd86fc8640ca3b01337831917/coverage-7.9.0-cp313-cp313t-win32.whl", hash = "sha256:c5cbf3ddfb68de8dc8ce33caa9321df27297a032aeaf2e99b278f183fb4ebc37", size = 215349, upload-time = "2025-06-11T23:23:09.037Z" },
    { url = "https://mirrors.tuna.tsinghua.edu.cn/pypi/web/packages/9f/48/7625c09621a206fff0b51fcbcf5d6c1162ab10a5ffa546fc132f01c9132b/coverage-7.9.0-cp313-cp313t-win_amd64.whl", hash = "sha256:e3ec9e1525eb7a0f89d31083539b398d921415d884e9f55400002a1e9fe0cf63", size = 216516, upload-time = "2025-06-11T23:23:11.083Z" },
    { url = "https://mirrors.tuna.tsinghua.edu.cn/pypi/web/packages/bb/50/048b55c34985c3aafcecb32cced3abc4291969bfd967dbcaed95cfc26b2a/coverage-7.9.0-cp313-cp313t-win_arm64.whl", hash = "sha256:a02efe6769f74245ce476e89db3d4e110db07b4c0c3d3f81728e2464bbbbcb8e", size = 214308, upload-time = "2025-06-11T23:23:12.522Z" },
    { url = "https://mirrors.tuna.tsinghua.edu.cn/pypi/web/packages/70/0d/534c1e35cb7688b5c40de93fcca07e3ddc0287659ff85cd376b1dd3f770f/coverage-7.9.0-py3-none-any.whl", hash = "sha256:79ea9a26b27c963cdf541e1eb9ac05311b012bc367d0e31816f1833b06c81c02", size = 203917, upload-time = "2025-06-11T23:23:32.413Z" },
]

[[package]]
name = "datasets"
version = "3.6.0"
source = { registry = "https://mirrors.tuna.tsinghua.edu.cn/pypi/web/simple" }
dependencies = [
    { name = "dill" },
    { name = "filelock" },
    { name = "fsspec", extra = ["http"] },
    { name = "huggingface-hub" },
    { name = "multiprocess" },
    { name = "numpy" },
    { name = "packaging" },
    { name = "pandas" },
    { name = "pyarrow" },
    { name = "pyyaml" },
    { name = "requests" },
    { name = "tqdm" },
    { name = "xxhash" },
]
sdist = { url = "https://mirrors.tuna.tsinghua.edu.cn/pypi/web/packages/1a/89/d3d6fef58a488f8569c82fd293ab7cbd4250244d67f425dcae64c63800ea/datasets-3.6.0.tar.gz", hash = "sha256:1b2bf43b19776e2787e181cfd329cb0ca1a358ea014780c3581e0f276375e041", size = 569336, upload-time = "2025-05-07T15:15:02.659Z" }
wheels = [
    { url = "https://mirrors.tuna.tsinghua.edu.cn/pypi/web/packages/20/34/a08b0ee99715eaba118cbe19a71f7b5e2425c2718ef96007c325944a1152/datasets-3.6.0-py3-none-any.whl", hash = "sha256:25000c4a2c0873a710df127d08a202a06eab7bf42441a6bc278b499c2f72cd1b", size = 491546, upload-time = "2025-05-07T15:14:59.742Z" },
]

[[package]]
name = "dill"
version = "0.3.8"
source = { registry = "https://mirrors.tuna.tsinghua.edu.cn/pypi/web/simple" }
sdist = { url = "https://mirrors.tuna.tsinghua.edu.cn/pypi/web/packages/17/4d/ac7ffa80c69ea1df30a8aa11b3578692a5118e7cd1aa157e3ef73b092d15/dill-0.3.8.tar.gz", hash = "sha256:3ebe3c479ad625c4553aca177444d89b486b1d84982eeacded644afc0cf797ca", size = 184847, upload-time = "2024-01-27T23:42:16.145Z" }
wheels = [
    { url = "https://mirrors.tuna.tsinghua.edu.cn/pypi/web/packages/c9/7a/cef76fd8438a42f96db64ddaa85280485a9c395e7df3db8158cfec1eee34/dill-0.3.8-py3-none-any.whl", hash = "sha256:c36ca9ffb54365bdd2f8eb3eff7d2a21237f8452b57ace88b1ac615b7e815bd7", size = 116252, upload-time = "2024-01-27T23:42:14.239Z" },
]

[[package]]
name = "distlib"
version = "0.3.9"
source = { registry = "https://mirrors.tuna.tsinghua.edu.cn/pypi/web/simple" }
sdist = { url = "https://mirrors.tuna.tsinghua.edu.cn/pypi/web/packages/0d/dd/1bec4c5ddb504ca60fc29472f3d27e8d4da1257a854e1d96742f15c1d02d/distlib-0.3.9.tar.gz", hash = "sha256:a60f20dea646b8a33f3e7772f74dc0b2d0772d2837ee1342a00645c81edf9403", size = 613923, upload-time = "2024-10-09T18:35:47.551Z" }
wheels = [
    { url = "https://mirrors.tuna.tsinghua.edu.cn/pypi/web/packages/91/a1/cf2472db20f7ce4a6be1253a81cfdf85ad9c7885ffbed7047fb72c24cf87/distlib-0.3.9-py2.py3-none-any.whl", hash = "sha256:47f8c22fd27c27e25a65601af709b38e4f0a45ea4fc2e710f65755fa8caaaf87", size = 468973, upload-time = "2024-10-09T18:35:44.272Z" },
]

[[package]]
name = "distro"
version = "1.9.0"
source = { registry = "https://mirrors.tuna.tsinghua.edu.cn/pypi/web/simple" }
sdist = { url = "https://mirrors.tuna.tsinghua.edu.cn/pypi/web/packages/fc/f8/98eea607f65de6527f8a2e8885fc8015d3e6f5775df186e443e0964a11c3/distro-1.9.0.tar.gz", hash = "sha256:2fa77c6fd8940f116ee1d6b94a2f90b13b5ea8d019b98bc8bafdcabcdd9bdbed", size = 60722, upload-time = "2023-12-24T09:54:32.31Z" }
wheels = [
    { url = "https://mirrors.tuna.tsinghua.edu.cn/pypi/web/packages/12/b3/231ffd4ab1fc9d679809f356cebee130ac7daa00d6d6f3206dd4fd137e9e/distro-1.9.0-py3-none-any.whl", hash = "sha256:7bffd925d65168f85027d8da9af6bddab658135b840670a223589bc0c8ef02b2", size = 20277, upload-time = "2023-12-24T09:54:30.421Z" },
]

[[package]]
name = "docker"
version = "7.1.0"
source = { registry = "https://mirrors.tuna.tsinghua.edu.cn/pypi/web/simple" }
dependencies = [
    { name = "pywin32", marker = "sys_platform == 'win32'" },
    { name = "requests" },
    { name = "urllib3" },
]
sdist = { url = "https://mirrors.tuna.tsinghua.edu.cn/pypi/web/packages/91/9b/4a2ea29aeba62471211598dac5d96825bb49348fa07e906ea930394a83ce/docker-7.1.0.tar.gz", hash = "sha256:ad8c70e6e3f8926cb8a92619b832b4ea5299e2831c14284663184e200546fa6c", size = 117834, upload-time = "2024-05-23T11:13:57.216Z" }
wheels = [
    { url = "https://mirrors.tuna.tsinghua.edu.cn/pypi/web/packages/e3/26/57c6fb270950d476074c087527a558ccb6f4436657314bfb6cdf484114c4/docker-7.1.0-py3-none-any.whl", hash = "sha256:c96b93b7f0a746f9e77d325bcfb87422a3d8bd4f03136ae8a85b37f1898d5fc0", size = 147774, upload-time = "2024-05-23T11:13:55.01Z" },
]

[[package]]
name = "filelock"
version = "3.18.0"
source = { registry = "https://mirrors.tuna.tsinghua.edu.cn/pypi/web/simple" }
sdist = { url = "https://mirrors.tuna.tsinghua.edu.cn/pypi/web/packages/0a/10/c23352565a6544bdc5353e0b15fc1c563352101f30e24bf500207a54df9a/filelock-3.18.0.tar.gz", hash = "sha256:adbc88eabb99d2fec8c9c1b229b171f18afa655400173ddc653d5d01501fb9f2", size = 18075, upload-time = "2025-03-14T07:11:40.47Z" }
wheels = [
    { url = "https://mirrors.tuna.tsinghua.edu.cn/pypi/web/packages/4d/36/2a115987e2d8c300a974597416d9de88f2444426de9571f4b59b2cca3acc/filelock-3.18.0-py3-none-any.whl", hash = "sha256:c401f4f8377c4464e6db25fff06205fd89bdd83b65eb0488ed1b160f780e21de", size = 16215, upload-time = "2025-03-14T07:11:39.145Z" },
]

[[package]]
name = "frozenlist"
version = "1.7.0"
source = { registry = "https://mirrors.tuna.tsinghua.edu.cn/pypi/web/simple" }
sdist = { url = "https://mirrors.tuna.tsinghua.edu.cn/pypi/web/packages/79/b1/b64018016eeb087db503b038296fd782586432b9c077fc5c7839e9cb6ef6/frozenlist-1.7.0.tar.gz", hash = "sha256:2e310d81923c2437ea8670467121cc3e9b0f76d3043cc1d2331d56c7fb7a3a8f", size = 45078, upload-time = "2025-06-09T23:02:35.538Z" }
wheels = [
    { url = "https://mirrors.tuna.tsinghua.edu.cn/pypi/web/packages/ef/a2/c8131383f1e66adad5f6ecfcce383d584ca94055a34d683bbb24ac5f2f1c/frozenlist-1.7.0-cp312-cp312-macosx_10_13_universal2.whl", hash = "sha256:3dbf9952c4bb0e90e98aec1bd992b3318685005702656bc6f67c1a32b76787f2", size = 81424, upload-time = "2025-06-09T23:00:42.24Z" },
    { url = "https://mirrors.tuna.tsinghua.edu.cn/pypi/web/packages/4c/9d/02754159955088cb52567337d1113f945b9e444c4960771ea90eb73de8db/frozenlist-1.7.0-cp312-cp312-macosx_10_13_x86_64.whl", hash = "sha256:1f5906d3359300b8a9bb194239491122e6cf1444c2efb88865426f170c262cdb", size = 47952, upload-time = "2025-06-09T23:00:43.481Z" },
    { url = "https://mirrors.tuna.tsinghua.edu.cn/pypi/web/packages/01/7a/0046ef1bd6699b40acd2067ed6d6670b4db2f425c56980fa21c982c2a9db/frozenlist-1.7.0-cp312-cp312-macosx_11_0_arm64.whl", hash = "sha256:3dabd5a8f84573c8d10d8859a50ea2dec01eea372031929871368c09fa103478", size = 46688, upload-time = "2025-06-09T23:00:44.793Z" },
    { url = "https://mirrors.tuna.tsinghua.edu.cn/pypi/web/packages/d6/a2/a910bafe29c86997363fb4c02069df4ff0b5bc39d33c5198b4e9dd42d8f8/frozenlist-1.7.0-cp312-cp312-manylinux_2_17_aarch64.manylinux2014_aarch64.whl", hash = "sha256:aa57daa5917f1738064f302bf2626281a1cb01920c32f711fbc7bc36111058a8", size = 243084, upload-time = "2025-06-09T23:00:46.125Z" },
    { url = "https://mirrors.tuna.tsinghua.edu.cn/pypi/web/packages/64/3e/5036af9d5031374c64c387469bfcc3af537fc0f5b1187d83a1cf6fab1639/frozenlist-1.7.0-cp312-cp312-manylinux_2_17_armv7l.manylinux2014_armv7l.manylinux_2_31_armv7l.whl", hash = "sha256:c193dda2b6d49f4c4398962810fa7d7c78f032bf45572b3e04dd5249dff27e08", size = 233524, upload-time = "2025-06-09T23:00:47.73Z" },
    { url = "https://mirrors.tuna.tsinghua.edu.cn/pypi/web/packages/06/39/6a17b7c107a2887e781a48ecf20ad20f1c39d94b2a548c83615b5b879f28/frozenlist-1.7.0-cp312-cp312-manylinux_2_17_ppc64le.manylinux2014_ppc64le.whl", hash = "sha256:bfe2b675cf0aaa6d61bf8fbffd3c274b3c9b7b1623beb3809df8a81399a4a9c4", size = 248493, upload-time = "2025-06-09T23:00:49.742Z" },
    { url = "https://mirrors.tuna.tsinghua.edu.cn/pypi/web/packages/be/00/711d1337c7327d88c44d91dd0f556a1c47fb99afc060ae0ef66b4d24793d/frozenlist-1.7.0-cp312-cp312-manylinux_2_17_s390x.manylinux2014_s390x.whl", hash = "sha256:8fc5d5cda37f62b262405cf9652cf0856839c4be8ee41be0afe8858f17f4c94b", size = 244116, upload-time = "2025-06-09T23:00:51.352Z" },
    { url = "https://mirrors.tuna.tsinghua.edu.cn/pypi/web/packages/24/fe/74e6ec0639c115df13d5850e75722750adabdc7de24e37e05a40527ca539/frozenlist-1.7.0-cp312-cp312-manylinux_2_5_i686.manylinux1_i686.manylinux_2_17_i686.manylinux2014_i686.whl", hash = "sha256:b0d5ce521d1dd7d620198829b87ea002956e4319002ef0bc8d3e6d045cb4646e", size = 224557, upload-time = "2025-06-09T23:00:52.855Z" },
    { url = "https://mirrors.tuna.tsinghua.edu.cn/pypi/web/packages/8d/db/48421f62a6f77c553575201e89048e97198046b793f4a089c79a6e3268bd/frozenlist-1.7.0-cp312-cp312-manylinux_2_5_x86_64.manylinux1_x86_64.manylinux_2_17_x86_64.manylinux2014_x86_64.whl", hash = "sha256:488d0a7d6a0008ca0db273c542098a0fa9e7dfaa7e57f70acef43f32b3f69dca", size = 241820, upload-time = "2025-06-09T23:00:54.43Z" },
    { url = "https://mirrors.tuna.tsinghua.edu.cn/pypi/web/packages/1d/fa/cb4a76bea23047c8462976ea7b7a2bf53997a0ca171302deae9d6dd12096/frozenlist-1.7.0-cp312-cp312-musllinux_1_2_aarch64.whl", hash = "sha256:15a7eaba63983d22c54d255b854e8108e7e5f3e89f647fc854bd77a237e767df", size = 236542, upload-time = "2025-06-09T23:00:56.409Z" },
    { url = "https://mirrors.tuna.tsinghua.edu.cn/pypi/web/packages/5d/32/476a4b5cfaa0ec94d3f808f193301debff2ea42288a099afe60757ef6282/frozenlist-1.7.0-cp312-cp312-musllinux_1_2_armv7l.whl", hash = "sha256:1eaa7e9c6d15df825bf255649e05bd8a74b04a4d2baa1ae46d9c2d00b2ca2cb5", size = 249350, upload-time = "2025-06-09T23:00:58.468Z" },
    { url = "https://mirrors.tuna.tsinghua.edu.cn/pypi/web/packages/8d/ba/9a28042f84a6bf8ea5dbc81cfff8eaef18d78b2a1ad9d51c7bc5b029ad16/frozenlist-1.7.0-cp312-cp312-musllinux_1_2_i686.whl", hash = "sha256:e4389e06714cfa9d47ab87f784a7c5be91d3934cd6e9a7b85beef808297cc025", size = 225093, upload-time = "2025-06-09T23:01:00.015Z" },
    { url = "https://mirrors.tuna.tsinghua.edu.cn/pypi/web/packages/bc/29/3a32959e68f9cf000b04e79ba574527c17e8842e38c91d68214a37455786/frozenlist-1.7.0-cp312-cp312-musllinux_1_2_ppc64le.whl", hash = "sha256:73bd45e1488c40b63fe5a7df892baf9e2a4d4bb6409a2b3b78ac1c6236178e01", size = 245482, upload-time = "2025-06-09T23:01:01.474Z" },
    { url = "https://mirrors.tuna.tsinghua.edu.cn/pypi/web/packages/80/e8/edf2f9e00da553f07f5fa165325cfc302dead715cab6ac8336a5f3d0adc2/frozenlist-1.7.0-cp312-cp312-musllinux_1_2_s390x.whl", hash = "sha256:99886d98e1643269760e5fe0df31e5ae7050788dd288947f7f007209b8c33f08", size = 249590, upload-time = "2025-06-09T23:01:02.961Z" },
    { url = "https://mirrors.tuna.tsinghua.edu.cn/pypi/web/packages/1c/80/9a0eb48b944050f94cc51ee1c413eb14a39543cc4f760ed12657a5a3c45a/frozenlist-1.7.0-cp312-cp312-musllinux_1_2_x86_64.whl", hash = "sha256:290a172aae5a4c278c6da8a96222e6337744cd9c77313efe33d5670b9f65fc43", size = 237785, upload-time = "2025-06-09T23:01:05.095Z" },
    { url = "https://mirrors.tuna.tsinghua.edu.cn/pypi/web/packages/f3/74/87601e0fb0369b7a2baf404ea921769c53b7ae00dee7dcfe5162c8c6dbf0/frozenlist-1.7.0-cp312-cp312-win32.whl", hash = "sha256:426c7bc70e07cfebc178bc4c2bf2d861d720c4fff172181eeb4a4c41d4ca2ad3", size = 39487, upload-time = "2025-06-09T23:01:06.54Z" },
    { url = "https://mirrors.tuna.tsinghua.edu.cn/pypi/web/packages/0b/15/c026e9a9fc17585a9d461f65d8593d281fedf55fbf7eb53f16c6df2392f9/frozenlist-1.7.0-cp312-cp312-win_amd64.whl", hash = "sha256:563b72efe5da92e02eb68c59cb37205457c977aa7a449ed1b37e6939e5c47c6a", size = 43874, upload-time = "2025-06-09T23:01:07.752Z" },
    { url = "https://mirrors.tuna.tsinghua.edu.cn/pypi/web/packages/24/90/6b2cebdabdbd50367273c20ff6b57a3dfa89bd0762de02c3a1eb42cb6462/frozenlist-1.7.0-cp313-cp313-macosx_10_13_universal2.whl", hash = "sha256:ee80eeda5e2a4e660651370ebffd1286542b67e268aa1ac8d6dbe973120ef7ee", size = 79791, upload-time = "2025-06-09T23:01:09.368Z" },
    { url = "https://mirrors.tuna.tsinghua.edu.cn/pypi/web/packages/83/2e/5b70b6a3325363293fe5fc3ae74cdcbc3e996c2a11dde2fd9f1fb0776d19/frozenlist-1.7.0-cp313-cp313-macosx_10_13_x86_64.whl", hash = "sha256:d1a81c85417b914139e3a9b995d4a1c84559afc839a93cf2cb7f15e6e5f6ed2d", size = 47165, upload-time = "2025-06-09T23:01:10.653Z" },
    { url = "https://mirrors.tuna.tsinghua.edu.cn/pypi/web/packages/f4/25/a0895c99270ca6966110f4ad98e87e5662eab416a17e7fd53c364bf8b954/frozenlist-1.7.0-cp313-cp313-macosx_11_0_arm64.whl", hash = "sha256:cbb65198a9132ebc334f237d7b0df163e4de83fb4f2bdfe46c1e654bdb0c5d43", size = 45881, upload-time = "2025-06-09T23:01:12.296Z" },
    { url = "https://mirrors.tuna.tsinghua.edu.cn/pypi/web/packages/19/7c/71bb0bbe0832793c601fff68cd0cf6143753d0c667f9aec93d3c323f4b55/frozenlist-1.7.0-cp313-cp313-manylinux_2_17_aarch64.manylinux2014_aarch64.whl", hash = "sha256:dab46c723eeb2c255a64f9dc05b8dd601fde66d6b19cdb82b2e09cc6ff8d8b5d", size = 232409, upload-time = "2025-06-09T23:01:13.641Z" },
    { url = "https://mirrors.tuna.tsinghua.edu.cn/pypi/web/packages/c0/45/ed2798718910fe6eb3ba574082aaceff4528e6323f9a8570be0f7028d8e9/frozenlist-1.7.0-cp313-cp313-manylinux_2_17_armv7l.manylinux2014_armv7l.manylinux_2_31_armv7l.whl", hash = "sha256:6aeac207a759d0dedd2e40745575ae32ab30926ff4fa49b1635def65806fddee", size = 225132, upload-time = "2025-06-09T23:01:15.264Z" },
    { url = "https://mirrors.tuna.tsinghua.edu.cn/pypi/web/packages/ba/e2/8417ae0f8eacb1d071d4950f32f229aa6bf68ab69aab797b72a07ea68d4f/frozenlist-1.7.0-cp313-cp313-manylinux_2_17_ppc64le.manylinux2014_ppc64le.whl", hash = "sha256:bd8c4e58ad14b4fa7802b8be49d47993182fdd4023393899632c88fd8cd994eb", size = 237638, upload-time = "2025-06-09T23:01:16.752Z" },
    { url = "https://mirrors.tuna.tsinghua.edu.cn/pypi/web/packages/f8/b7/2ace5450ce85f2af05a871b8c8719b341294775a0a6c5585d5e6170f2ce7/frozenlist-1.7.0-cp313-cp313-manylinux_2_17_s390x.manylinux2014_s390x.whl", hash = "sha256:04fb24d104f425da3540ed83cbfc31388a586a7696142004c577fa61c6298c3f", size = 233539, upload-time = "2025-06-09T23:01:18.202Z" },
    { url = "https://mirrors.tuna.tsinghua.edu.cn/pypi/web/packages/46/b9/6989292c5539553dba63f3c83dc4598186ab2888f67c0dc1d917e6887db6/frozenlist-1.7.0-cp313-cp313-manylinux_2_5_i686.manylinux1_i686.manylinux_2_17_i686.manylinux2014_i686.whl", hash = "sha256:6a5c505156368e4ea6b53b5ac23c92d7edc864537ff911d2fb24c140bb175e60", size = 215646, upload-time = "2025-06-09T23:01:19.649Z" },
    { url = "https://mirrors.tuna.tsinghua.edu.cn/pypi/web/packages/72/31/bc8c5c99c7818293458fe745dab4fd5730ff49697ccc82b554eb69f16a24/frozenlist-1.7.0-cp313-cp313-manylinux_2_5_x86_64.manylinux1_x86_64.manylinux_2_17_x86_64.manylinux2014_x86_64.whl", hash = "sha256:8bd7eb96a675f18aa5c553eb7ddc24a43c8c18f22e1f9925528128c052cdbe00", size = 232233, upload-time = "2025-06-09T23:01:21.175Z" },
    { url = "https://mirrors.tuna.tsinghua.edu.cn/pypi/web/packages/59/52/460db4d7ba0811b9ccb85af996019f5d70831f2f5f255f7cc61f86199795/frozenlist-1.7.0-cp313-cp313-musllinux_1_2_aarch64.whl", hash = "sha256:05579bf020096fe05a764f1f84cd104a12f78eaab68842d036772dc6d4870b4b", size = 227996, upload-time = "2025-06-09T23:01:23.098Z" },
    { url = "https://mirrors.tuna.tsinghua.edu.cn/pypi/web/packages/ba/c9/f4b39e904c03927b7ecf891804fd3b4df3db29b9e487c6418e37988d6e9d/frozenlist-1.7.0-cp313-cp313-musllinux_1_2_armv7l.whl", hash = "sha256:376b6222d114e97eeec13d46c486facd41d4f43bab626b7c3f6a8b4e81a5192c", size = 242280, upload-time = "2025-06-09T23:01:24.808Z" },
    { url = "https://mirrors.tuna.tsinghua.edu.cn/pypi/web/packages/b8/33/3f8d6ced42f162d743e3517781566b8481322be321b486d9d262adf70bfb/frozenlist-1.7.0-cp313-cp313-musllinux_1_2_i686.whl", hash = "sha256:0aa7e176ebe115379b5b1c95b4096fb1c17cce0847402e227e712c27bdb5a949", size = 217717, upload-time = "2025-06-09T23:01:26.28Z" },
    { url = "https://mirrors.tuna.tsinghua.edu.cn/pypi/web/packages/3e/e8/ad683e75da6ccef50d0ab0c2b2324b32f84fc88ceee778ed79b8e2d2fe2e/frozenlist-1.7.0-cp313-cp313-musllinux_1_2_ppc64le.whl", hash = "sha256:3fbba20e662b9c2130dc771e332a99eff5da078b2b2648153a40669a6d0e36ca", size = 236644, upload-time = "2025-06-09T23:01:27.887Z" },
    { url = "https://mirrors.tuna.tsinghua.edu.cn/pypi/web/packages/b2/14/8d19ccdd3799310722195a72ac94ddc677541fb4bef4091d8e7775752360/frozenlist-1.7.0-cp313-cp313-musllinux_1_2_s390x.whl", hash = "sha256:f3f4410a0a601d349dd406b5713fec59b4cee7e71678d5b17edda7f4655a940b", size = 238879, upload-time = "2025-06-09T23:01:29.524Z" },
    { url = "https://mirrors.tuna.tsinghua.edu.cn/pypi/web/packages/ce/13/c12bf657494c2fd1079a48b2db49fa4196325909249a52d8f09bc9123fd7/frozenlist-1.7.0-cp313-cp313-musllinux_1_2_x86_64.whl", hash = "sha256:e2cdfaaec6a2f9327bf43c933c0319a7c429058e8537c508964a133dffee412e", size = 232502, upload-time = "2025-06-09T23:01:31.287Z" },
    { url = "https://mirrors.tuna.tsinghua.edu.cn/pypi/web/packages/d7/8b/e7f9dfde869825489382bc0d512c15e96d3964180c9499efcec72e85db7e/frozenlist-1.7.0-cp313-cp313-win32.whl", hash = "sha256:5fc4df05a6591c7768459caba1b342d9ec23fa16195e744939ba5914596ae3e1", size = 39169, upload-time = "2025-06-09T23:01:35.503Z" },
    { url = "https://mirrors.tuna.tsinghua.edu.cn/pypi/web/packages/35/89/a487a98d94205d85745080a37860ff5744b9820a2c9acbcdd9440bfddf98/frozenlist-1.7.0-cp313-cp313-win_amd64.whl", hash = "sha256:52109052b9791a3e6b5d1b65f4b909703984b770694d3eb64fad124c835d7cba", size = 43219, upload-time = "2025-06-09T23:01:36.784Z" },
    { url = "https://mirrors.tuna.tsinghua.edu.cn/pypi/web/packages/56/d5/5c4cf2319a49eddd9dd7145e66c4866bdc6f3dbc67ca3d59685149c11e0d/frozenlist-1.7.0-cp313-cp313t-macosx_10_13_universal2.whl", hash = "sha256:a6f86e4193bb0e235ef6ce3dde5cbabed887e0b11f516ce8a0f4d3b33078ec2d", size = 84345, upload-time = "2025-06-09T23:01:38.295Z" },
    { url = "https://mirrors.tuna.tsinghua.edu.cn/pypi/web/packages/a4/7d/ec2c1e1dc16b85bc9d526009961953df9cec8481b6886debb36ec9107799/frozenlist-1.7.0-cp313-cp313t-macosx_10_13_x86_64.whl", hash = "sha256:82d664628865abeb32d90ae497fb93df398a69bb3434463d172b80fc25b0dd7d", size = 48880, upload-time = "2025-06-09T23:01:39.887Z" },
    { url = "https://mirrors.tuna.tsinghua.edu.cn/pypi/web/packages/69/86/f9596807b03de126e11e7d42ac91e3d0b19a6599c714a1989a4e85eeefc4/frozenlist-1.7.0-cp313-cp313t-macosx_11_0_arm64.whl", hash = "sha256:912a7e8375a1c9a68325a902f3953191b7b292aa3c3fb0d71a216221deca460b", size = 48498, upload-time = "2025-06-09T23:01:41.318Z" },
    { url = "https://mirrors.tuna.tsinghua.edu.cn/pypi/web/packages/5e/cb/df6de220f5036001005f2d726b789b2c0b65f2363b104bbc16f5be8084f8/frozenlist-1.7.0-cp313-cp313t-manylinux_2_17_aarch64.manylinux2014_aarch64.whl", hash = "sha256:9537c2777167488d539bc5de2ad262efc44388230e5118868e172dd4a552b146", size = 292296, upload-time = "2025-06-09T23:01:42.685Z" },
    { url = "https://mirrors.tuna.tsinghua.edu.cn/pypi/web/packages/83/1f/de84c642f17c8f851a2905cee2dae401e5e0daca9b5ef121e120e19aa825/frozenlist-1.7.0-cp313-cp313t-manylinux_2_17_armv7l.manylinux2014_armv7l.manylinux_2_31_armv7l.whl", hash = "sha256:f34560fb1b4c3e30ba35fa9a13894ba39e5acfc5f60f57d8accde65f46cc5e74", size = 273103, upload-time = "2025-06-09T23:01:44.166Z" },
    { url = "https://mirrors.tuna.tsinghua.edu.cn/pypi/web/packages/88/3c/c840bfa474ba3fa13c772b93070893c6e9d5c0350885760376cbe3b6c1b3/frozenlist-1.7.0-cp313-cp313t-manylinux_2_17_ppc64le.manylinux2014_ppc64le.whl", hash = "sha256:acd03d224b0175f5a850edc104ac19040d35419eddad04e7cf2d5986d98427f1", size = 292869, upload-time = "2025-06-09T23:01:45.681Z" },
    { url = "https://mirrors.tuna.tsinghua.edu.cn/pypi/web/packages/a6/1c/3efa6e7d5a39a1d5ef0abeb51c48fb657765794a46cf124e5aca2c7a592c/frozenlist-1.7.0-cp313-cp313t-manylinux_2_17_s390x.manylinux2014_s390x.whl", hash = "sha256:f2038310bc582f3d6a09b3816ab01737d60bf7b1ec70f5356b09e84fb7408ab1", size = 291467, upload-time = "2025-06-09T23:01:47.234Z" },
    { url = "https://mirrors.tuna.tsinghua.edu.cn/pypi/web/packages/4f/00/d5c5e09d4922c395e2f2f6b79b9a20dab4b67daaf78ab92e7729341f61f6/frozenlist-1.7.0-cp313-cp313t-manylinux_2_5_i686.manylinux1_i686.manylinux_2_17_i686.manylinux2014_i686.whl", hash = "sha256:b8c05e4c8e5f36e5e088caa1bf78a687528f83c043706640a92cb76cd6999384", size = 266028, upload-time = "2025-06-09T23:01:48.819Z" },
    { url = "https://mirrors.tuna.tsinghua.edu.cn/pypi/web/packages/4e/27/72765be905619dfde25a7f33813ac0341eb6b076abede17a2e3fbfade0cb/frozenlist-1.7.0-cp313-cp313t-manylinux_2_5_x86_64.manylinux1_x86_64.manylinux_2_17_x86_64.manylinux2014_x86_64.whl", hash = "sha256:765bb588c86e47d0b68f23c1bee323d4b703218037765dcf3f25c838c6fecceb", size = 284294, upload-time = "2025-06-09T23:01:50.394Z" },
    { url = "https://mirrors.tuna.tsinghua.edu.cn/pypi/web/packages/88/67/c94103a23001b17808eb7dd1200c156bb69fb68e63fcf0693dde4cd6228c/frozenlist-1.7.0-cp313-cp313t-musllinux_1_2_aarch64.whl", hash = "sha256:32dc2e08c67d86d0969714dd484fd60ff08ff81d1a1e40a77dd34a387e6ebc0c", size = 281898, upload-time = "2025-06-09T23:01:52.234Z" },
    { url = "https://mirrors.tuna.tsinghua.edu.cn/pypi/web/packages/42/34/a3e2c00c00f9e2a9db5653bca3fec306349e71aff14ae45ecc6d0951dd24/frozenlist-1.7.0-cp313-cp313t-musllinux_1_2_armv7l.whl", hash = "sha256:c0303e597eb5a5321b4de9c68e9845ac8f290d2ab3f3e2c864437d3c5a30cd65", size = 290465, upload-time = "2025-06-09T23:01:53.788Z" },
    { url = "https://mirrors.tuna.tsinghua.edu.cn/pypi/web/packages/bb/73/f89b7fbce8b0b0c095d82b008afd0590f71ccb3dee6eee41791cf8cd25fd/frozenlist-1.7.0-cp313-cp313t-musllinux_1_2_i686.whl", hash = "sha256:a47f2abb4e29b3a8d0b530f7c3598badc6b134562b1a5caee867f7c62fee51e3", size = 266385, upload-time = "2025-06-09T23:01:55.769Z" },
    { url = "https://mirrors.tuna.tsinghua.edu.cn/pypi/web/packages/cd/45/e365fdb554159462ca12df54bc59bfa7a9a273ecc21e99e72e597564d1ae/frozenlist-1.7.0-cp313-cp313t-musllinux_1_2_ppc64le.whl", hash = "sha256:3d688126c242a6fabbd92e02633414d40f50bb6002fa4cf995a1d18051525657", size = 288771, upload-time = "2025-06-09T23:01:57.4Z" },
    { url = "https://mirrors.tuna.tsinghua.edu.cn/pypi/web/packages/00/11/47b6117002a0e904f004d70ec5194fe9144f117c33c851e3d51c765962d0/frozenlist-1.7.0-cp313-cp313t-musllinux_1_2_s390x.whl", hash = "sha256:4e7e9652b3d367c7bd449a727dc79d5043f48b88d0cbfd4f9f1060cf2b414104", size = 288206, upload-time = "2025-06-09T23:01:58.936Z" },
    { url = "https://mirrors.tuna.tsinghua.edu.cn/pypi/web/packages/40/37/5f9f3c3fd7f7746082ec67bcdc204db72dad081f4f83a503d33220a92973/frozenlist-1.7.0-cp313-cp313t-musllinux_1_2_x86_64.whl", hash = "sha256:1a85e345b4c43db8b842cab1feb41be5cc0b10a1830e6295b69d7310f99becaf", size = 282620, upload-time = "2025-06-09T23:02:00.493Z" },
    { url = "https://mirrors.tuna.tsinghua.edu.cn/pypi/web/packages/0b/31/8fbc5af2d183bff20f21aa743b4088eac4445d2bb1cdece449ae80e4e2d1/frozenlist-1.7.0-cp313-cp313t-win32.whl", hash = "sha256:3a14027124ddb70dfcee5148979998066897e79f89f64b13328595c4bdf77c81", size = 43059, upload-time = "2025-06-09T23:02:02.072Z" },
    { url = "https://mirrors.tuna.tsinghua.edu.cn/pypi/web/packages/bb/ed/41956f52105b8dbc26e457c5705340c67c8cc2b79f394b79bffc09d0e938/frozenlist-1.7.0-cp313-cp313t-win_amd64.whl", hash = "sha256:3bf8010d71d4507775f658e9823210b7427be36625b387221642725b515dcf3e", size = 47516, upload-time = "2025-06-09T23:02:03.779Z" },
    { url = "https://mirrors.tuna.tsinghua.edu.cn/pypi/web/packages/ee/45/b82e3c16be2182bff01179db177fe144d58b5dc787a7d4492c6ed8b9317f/frozenlist-1.7.0-py3-none-any.whl", hash = "sha256:9a5af342e34f7e97caf8c995864c7a396418ae2859cc6fdf1b1073020d516a7e", size = 13106, upload-time = "2025-06-09T23:02:34.204Z" },
]

[[package]]
name = "fsspec"
version = "2025.3.0"
source = { registry = "https://mirrors.tuna.tsinghua.edu.cn/pypi/web/simple" }
sdist = { url = "https://mirrors.tuna.tsinghua.edu.cn/pypi/web/packages/34/f4/5721faf47b8c499e776bc34c6a8fc17efdf7fdef0b00f398128bc5dcb4ac/fsspec-2025.3.0.tar.gz", hash = "sha256:a935fd1ea872591f2b5148907d103488fc523295e6c64b835cfad8c3eca44972", size = 298491, upload-time = "2025-03-07T21:47:56.461Z" }
wheels = [
    { url = "https://mirrors.tuna.tsinghua.edu.cn/pypi/web/packages/56/53/eb690efa8513166adef3e0669afd31e95ffde69fb3c52ec2ac7223ed6018/fsspec-2025.3.0-py3-none-any.whl", hash = "sha256:efb87af3efa9103f94ca91a7f8cb7a4df91af9f74fc106c9c7ea0efd7277c1b3", size = 193615, upload-time = "2025-03-07T21:47:54.809Z" },
]

[package.optional-dependencies]
http = [
    { name = "aiohttp" },
]

[[package]]
name = "h11"
version = "0.16.0"
source = { registry = "https://mirrors.tuna.tsinghua.edu.cn/pypi/web/simple" }
sdist = { url = "https://mirrors.tuna.tsinghua.edu.cn/pypi/web/packages/01/ee/02a2c011bdab74c6fb3c75474d40b3052059d95df7e73351460c8588d963/h11-0.16.0.tar.gz", hash = "sha256:4e35b956cf45792e4caa5885e69fba00bdbc6ffafbfa020300e549b208ee5ff1", size = 101250, upload-time = "2025-04-24T03:35:25.427Z" }
wheels = [
    { url = "https://mirrors.tuna.tsinghua.edu.cn/pypi/web/packages/04/4b/29cac41a4d98d144bf5f6d33995617b185d14b22401f75ca86f384e87ff1/h11-0.16.0-py3-none-any.whl", hash = "sha256:63cf8bbe7522de3bf65932fda1d9c2772064ffb3dae62d55932da54b31cb6c86", size = 37515, upload-time = "2025-04-24T03:35:24.344Z" },
]

[[package]]
name = "hf-xet"
version = "1.1.5"
source = { registry = "https://mirrors.tuna.tsinghua.edu.cn/pypi/web/simple" }
sdist = { url = "https://mirrors.tuna.tsinghua.edu.cn/pypi/web/packages/ed/d4/7685999e85945ed0d7f0762b686ae7015035390de1161dcea9d5276c134c/hf_xet-1.1.5.tar.gz", hash = "sha256:69ebbcfd9ec44fdc2af73441619eeb06b94ee34511bbcf57cd423820090f5694", size = 495969, upload-time = "2025-06-20T21:48:38.007Z" }
wheels = [
    { url = "https://mirrors.tuna.tsinghua.edu.cn/pypi/web/packages/00/89/a1119eebe2836cb25758e7661d6410d3eae982e2b5e974bcc4d250be9012/hf_xet-1.1.5-cp37-abi3-macosx_10_12_x86_64.whl", hash = "sha256:f52c2fa3635b8c37c7764d8796dfa72706cc4eded19d638331161e82b0792e23", size = 2687929, upload-time = "2025-06-20T21:48:32.284Z" },
    { url = "https://mirrors.tuna.tsinghua.edu.cn/pypi/web/packages/de/5f/2c78e28f309396e71ec8e4e9304a6483dcbc36172b5cea8f291994163425/hf_xet-1.1.5-cp37-abi3-macosx_11_0_arm64.whl", hash = "sha256:9fa6e3ee5d61912c4a113e0708eaaef987047616465ac7aa30f7121a48fc1af8", size = 2556338, upload-time = "2025-06-20T21:48:30.079Z" },
    { url = "https://mirrors.tuna.tsinghua.edu.cn/pypi/web/packages/6d/2f/6cad7b5fe86b7652579346cb7f85156c11761df26435651cbba89376cd2c/hf_xet-1.1.5-cp37-abi3-manylinux_2_17_x86_64.manylinux2014_x86_64.whl", hash = "sha256:fc874b5c843e642f45fd85cda1ce599e123308ad2901ead23d3510a47ff506d1", size = 3102894, upload-time = "2025-06-20T21:48:28.114Z" },
    { url = "https://mirrors.tuna.tsinghua.edu.cn/pypi/web/packages/d0/54/0fcf2b619720a26fbb6cc941e89f2472a522cd963a776c089b189559447f/hf_xet-1.1.5-cp37-abi3-manylinux_2_28_aarch64.whl", hash = "sha256:dbba1660e5d810bd0ea77c511a99e9242d920790d0e63c0e4673ed36c4022d18", size = 3002134, upload-time = "2025-06-20T21:48:25.906Z" },
    { url = "https://mirrors.tuna.tsinghua.edu.cn/pypi/web/packages/f3/92/1d351ac6cef7c4ba8c85744d37ffbfac2d53d0a6c04d2cabeba614640a78/hf_xet-1.1.5-cp37-abi3-musllinux_1_2_aarch64.whl", hash = "sha256:ab34c4c3104133c495785d5d8bba3b1efc99de52c02e759cf711a91fd39d3a14", size = 3171009, upload-time = "2025-06-20T21:48:33.987Z" },
    { url = "https://mirrors.tuna.tsinghua.edu.cn/pypi/web/packages/c9/65/4b2ddb0e3e983f2508528eb4501288ae2f84963586fbdfae596836d5e57a/hf_xet-1.1.5-cp37-abi3-musllinux_1_2_x86_64.whl", hash = "sha256:83088ecea236d5113de478acb2339f92c95b4fb0462acaa30621fac02f5a534a", size = 3279245, upload-time = "2025-06-20T21:48:36.051Z" },
    { url = "https://mirrors.tuna.tsinghua.edu.cn/pypi/web/packages/f0/55/ef77a85ee443ae05a9e9cba1c9f0dd9241eb42da2aeba1dc50f51154c81a/hf_xet-1.1.5-cp37-abi3-win_amd64.whl", hash = "sha256:73e167d9807d166596b4b2f0b585c6d5bd84a26dea32843665a8b58f6edba245", size = 2738931, upload-time = "2025-06-20T21:48:39.482Z" },
]

[[package]]
name = "httpcore"
version = "1.0.9"
source = { registry = "https://mirrors.tuna.tsinghua.edu.cn/pypi/web/simple" }
dependencies = [
    { name = "certifi" },
    { name = "h11" },
]
sdist = { url = "https://mirrors.tuna.tsinghua.edu.cn/pypi/web/packages/06/94/82699a10bca87a5556c9c59b5963f2d039dbd239f25bc2a63907a05a14cb/httpcore-1.0.9.tar.gz", hash = "sha256:6e34463af53fd2ab5d807f399a9b45ea31c3dfa2276f15a2c3f00afff6e176e8", size = 85484, upload-time = "2025-04-24T22:06:22.219Z" }
wheels = [
    { url = "https://mirrors.tuna.tsinghua.edu.cn/pypi/web/packages/7e/f5/f66802a942d491edb555dd61e3a9961140fd64c90bce1eafd741609d334d/httpcore-1.0.9-py3-none-any.whl", hash = "sha256:2d400746a40668fc9dec9810239072b40b4484b640a8c38fd654a024c7a1bf55", size = 78784, upload-time = "2025-04-24T22:06:20.566Z" },
]

[[package]]
name = "httpx"
version = "0.28.1"
source = { registry = "https://mirrors.tuna.tsinghua.edu.cn/pypi/web/simple" }
dependencies = [
    { name = "anyio" },
    { name = "certifi" },
    { name = "httpcore" },
    { name = "idna" },
]
sdist = { url = "https://mirrors.tuna.tsinghua.edu.cn/pypi/web/packages/b1/df/48c586a5fe32a0f01324ee087459e112ebb7224f646c0b5023f5e79e9956/httpx-0.28.1.tar.gz", hash = "sha256:75e98c5f16b0f35b567856f597f06ff2270a374470a5c2392242528e3e3e42fc", size = 141406, upload-time = "2024-12-06T15:37:23.222Z" }
wheels = [
    { url = "https://mirrors.tuna.tsinghua.edu.cn/pypi/web/packages/2a/39/e50c7c3a983047577ee07d2a9e53faf5a69493943ec3f6a384bdc792deb2/httpx-0.28.1-py3-none-any.whl", hash = "sha256:d909fcccc110f8c7faf814ca82a9a4d816bc5a6dbfea25d6591d6985b8ba59ad", size = 73517, upload-time = "2024-12-06T15:37:21.509Z" },
]

[[package]]
name = "httpx-sse"
version = "0.4.1"
source = { registry = "https://pypi.org/simple" }
sdist = { url = "https://files.pythonhosted.org/packages/6e/fa/66bd985dd0b7c109a3bcb89272ee0bfb7e2b4d06309ad7b38ff866734b2a/httpx_sse-0.4.1.tar.gz", hash = "sha256:8f44d34414bc7b21bf3602713005c5df4917884f76072479b21f68befa4ea26e", size = 12998, upload-time = "2025-06-24T13:21:05.71Z" }
wheels = [
    { url = "https://files.pythonhosted.org/packages/25/0a/6269e3473b09aed2dab8aa1a600c70f31f00ae1349bee30658f7e358a159/httpx_sse-0.4.1-py3-none-any.whl", hash = "sha256:cba42174344c3a5b06f255ce65b350880f962d99ead85e776f23c6618a377a37", size = 8054, upload-time = "2025-06-24T13:21:04.772Z" },
]

[[package]]
name = "huggingface-hub"
version = "0.33.2"
source = { registry = "https://mirrors.tuna.tsinghua.edu.cn/pypi/web/simple" }
dependencies = [
    { name = "filelock" },
    { name = "fsspec" },
    { name = "hf-xet", marker = "platform_machine == 'aarch64' or platform_machine == 'amd64' or platform_machine == 'arm64' or platform_machine == 'x86_64'" },
    { name = "packaging" },
    { name = "pyyaml" },
    { name = "requests" },
    { name = "tqdm" },
    { name = "typing-extensions" },
]
sdist = { url = "https://mirrors.tuna.tsinghua.edu.cn/pypi/web/packages/fa/42/8a95c5632080ae312c0498744b2b852195e10b05a20b1be11c5141092f4c/huggingface_hub-0.33.2.tar.gz", hash = "sha256:84221defaec8fa09c090390cd68c78b88e3c4c2b7befba68d3dc5aacbc3c2c5f", size = 426637, upload-time = "2025-07-02T06:26:05.156Z" }
wheels = [
    { url = "https://mirrors.tuna.tsinghua.edu.cn/pypi/web/packages/44/f4/5f3f22e762ad1965f01122b42dae5bf0e009286e2dba601ce1d0dba72424/huggingface_hub-0.33.2-py3-none-any.whl", hash = "sha256:3749498bfa91e8cde2ddc2c1db92c79981f40e66434c20133b39e5928ac9bcc5", size = 515373, upload-time = "2025-07-02T06:26:03.072Z" },
]

[[package]]
name = "identify"
version = "2.6.12"
source = { registry = "https://mirrors.tuna.tsinghua.edu.cn/pypi/web/simple" }
sdist = { url = "https://mirrors.tuna.tsinghua.edu.cn/pypi/web/packages/a2/88/d193a27416618628a5eea64e3223acd800b40749a96ffb322a9b55a49ed1/identify-2.6.12.tar.gz", hash = "sha256:d8de45749f1efb108badef65ee8386f0f7bb19a7f26185f74de6367bffbaf0e6", size = 99254, upload-time = "2025-05-23T20:37:53.3Z" }
wheels = [
    { url = "https://mirrors.tuna.tsinghua.edu.cn/pypi/web/packages/7a/cd/18f8da995b658420625f7ef13f037be53ae04ec5ad33f9b718240dcfd48c/identify-2.6.12-py2.py3-none-any.whl", hash = "sha256:ad9672d5a72e0d2ff7c5c8809b62dfa60458626352fb0eb7b55e69bdc45334a2", size = 99145, upload-time = "2025-05-23T20:37:51.495Z" },
]

[[package]]
name = "idna"
version = "3.10"
source = { registry = "https://mirrors.tuna.tsinghua.edu.cn/pypi/web/simple" }
sdist = { url = "https://mirrors.tuna.tsinghua.edu.cn/pypi/web/packages/f1/70/7703c29685631f5a7590aa73f1f1d3fa9a380e654b86af429e0934a32f7d/idna-3.10.tar.gz", hash = "sha256:12f65c9b470abda6dc35cf8e63cc574b1c52b11df2c86030af0ac09b01b13ea9", size = 190490, upload-time = "2024-09-15T18:07:39.745Z" }
wheels = [
    { url = "https://mirrors.tuna.tsinghua.edu.cn/pypi/web/packages/76/c6/c88e154df9c4e1a2a66ccf0005a88dfb2650c1dffb6f5ce603dfbd452ce3/idna-3.10-py3-none-any.whl", hash = "sha256:946d195a0d259cbba61165e88e65941f16e9b36ea6ddb97f00452bae8b1287d3", size = 70442, upload-time = "2024-09-15T18:07:37.964Z" },
]

[[package]]
name = "iniconfig"
version = "2.1.0"
source = { registry = "https://mirrors.tuna.tsinghua.edu.cn/pypi/web/simple" }
sdist = { url = "https://mirrors.tuna.tsinghua.edu.cn/pypi/web/packages/f2/97/ebf4da567aa6827c909642694d71c9fcf53e5b504f2d96afea02718862f3/iniconfig-2.1.0.tar.gz", hash = "sha256:3abbd2e30b36733fee78f9c7f7308f2d0050e88f0087fd25c2645f63c773e1c7", size = 4793, upload-time = "2025-03-19T20:09:59.721Z" }
wheels = [
    { url = "https://mirrors.tuna.tsinghua.edu.cn/pypi/web/packages/2c/e1/e6716421ea10d38022b952c159d5161ca1193197fb744506875fbb87ea7b/iniconfig-2.1.0-py3-none-any.whl", hash = "sha256:9deba5723312380e77435581c6bf4935c94cbfab9b1ed33ef8d238ea168eb760", size = 6050, upload-time = "2025-03-19T20:10:01.071Z" },
]

[[package]]
name = "jiter"
version = "0.10.0"
source = { registry = "https://mirrors.tuna.tsinghua.edu.cn/pypi/web/simple" }
sdist = { url = "https://mirrors.tuna.tsinghua.edu.cn/pypi/web/packages/ee/9d/ae7ddb4b8ab3fb1b51faf4deb36cb48a4fbbd7cb36bad6a5fca4741306f7/jiter-0.10.0.tar.gz", hash = "sha256:07a7142c38aacc85194391108dc91b5b57093c978a9932bd86a36862759d9500", size = 162759, upload-time = "2025-05-18T19:04:59.73Z" }
wheels = [
    { url = "https://mirrors.tuna.tsinghua.edu.cn/pypi/web/packages/6d/b5/348b3313c58f5fbfb2194eb4d07e46a35748ba6e5b3b3046143f3040bafa/jiter-0.10.0-cp312-cp312-macosx_10_12_x86_64.whl", hash = "sha256:1e274728e4a5345a6dde2d343c8da018b9d4bd4350f5a472fa91f66fda44911b", size = 312262, upload-time = "2025-05-18T19:03:44.637Z" },
    { url = "https://mirrors.tuna.tsinghua.edu.cn/pypi/web/packages/9c/4a/6a2397096162b21645162825f058d1709a02965606e537e3304b02742e9b/jiter-0.10.0-cp312-cp312-macosx_11_0_arm64.whl", hash = "sha256:7202ae396446c988cb2a5feb33a543ab2165b786ac97f53b59aafb803fef0744", size = 320124, upload-time = "2025-05-18T19:03:46.341Z" },
    { url = "https://mirrors.tuna.tsinghua.edu.cn/pypi/web/packages/2a/85/1ce02cade7516b726dd88f59a4ee46914bf79d1676d1228ef2002ed2f1c9/jiter-0.10.0-cp312-cp312-manylinux_2_17_aarch64.manylinux2014_aarch64.whl", hash = "sha256:23ba7722d6748b6920ed02a8f1726fb4b33e0fd2f3f621816a8b486c66410ab2", size = 345330, upload-time = "2025-05-18T19:03:47.596Z" },
    { url = "https://mirrors.tuna.tsinghua.edu.cn/pypi/web/packages/75/d0/bb6b4f209a77190ce10ea8d7e50bf3725fc16d3372d0a9f11985a2b23eff/jiter-0.10.0-cp312-cp312-manylinux_2_17_armv7l.manylinux2014_armv7l.whl", hash = "sha256:371eab43c0a288537d30e1f0b193bc4eca90439fc08a022dd83e5e07500ed026", size = 369670, upload-time = "2025-05-18T19:03:49.334Z" },
    { url = "https://mirrors.tuna.tsinghua.edu.cn/pypi/web/packages/a0/f5/a61787da9b8847a601e6827fbc42ecb12be2c925ced3252c8ffcb56afcaf/jiter-0.10.0-cp312-cp312-manylinux_2_17_ppc64le.manylinux2014_ppc64le.whl", hash = "sha256:6c675736059020365cebc845a820214765162728b51ab1e03a1b7b3abb70f74c", size = 489057, upload-time = "2025-05-18T19:03:50.66Z" },
    { url = "https://mirrors.tuna.tsinghua.edu.cn/pypi/web/packages/12/e4/6f906272810a7b21406c760a53aadbe52e99ee070fc5c0cb191e316de30b/jiter-0.10.0-cp312-cp312-manylinux_2_17_s390x.manylinux2014_s390x.whl", hash = "sha256:0c5867d40ab716e4684858e4887489685968a47e3ba222e44cde6e4a2154f959", size = 389372, upload-time = "2025-05-18T19:03:51.98Z" },
    { url = "https://mirrors.tuna.tsinghua.edu.cn/pypi/web/packages/e2/ba/77013b0b8ba904bf3762f11e0129b8928bff7f978a81838dfcc958ad5728/jiter-0.10.0-cp312-cp312-manylinux_2_17_x86_64.manylinux2014_x86_64.whl", hash = "sha256:395bb9a26111b60141757d874d27fdea01b17e8fac958b91c20128ba8f4acc8a", size = 352038, upload-time = "2025-05-18T19:03:53.703Z" },
    { url = "https://mirrors.tuna.tsinghua.edu.cn/pypi/web/packages/67/27/c62568e3ccb03368dbcc44a1ef3a423cb86778a4389e995125d3d1aaa0a4/jiter-0.10.0-cp312-cp312-manylinux_2_5_i686.manylinux1_i686.whl", hash = "sha256:6842184aed5cdb07e0c7e20e5bdcfafe33515ee1741a6835353bb45fe5d1bd95", size = 391538, upload-time = "2025-05-18T19:03:55.046Z" },
    { url = "https://mirrors.tuna.tsinghua.edu.cn/pypi/web/packages/c0/72/0d6b7e31fc17a8fdce76164884edef0698ba556b8eb0af9546ae1a06b91d/jiter-0.10.0-cp312-cp312-musllinux_1_1_aarch64.whl", hash = "sha256:62755d1bcea9876770d4df713d82606c8c1a3dca88ff39046b85a048566d56ea", size = 523557, upload-time = "2025-05-18T19:03:56.386Z" },
    { url = "https://mirrors.tuna.tsinghua.edu.cn/pypi/web/packages/2f/09/bc1661fbbcbeb6244bd2904ff3a06f340aa77a2b94e5a7373fd165960ea3/jiter-0.10.0-cp312-cp312-musllinux_1_1_x86_64.whl", hash = "sha256:533efbce2cacec78d5ba73a41756beff8431dfa1694b6346ce7af3a12c42202b", size = 514202, upload-time = "2025-05-18T19:03:57.675Z" },
    { url = "https://mirrors.tuna.tsinghua.edu.cn/pypi/web/packages/1b/84/5a5d5400e9d4d54b8004c9673bbe4403928a00d28529ff35b19e9d176b19/jiter-0.10.0-cp312-cp312-win32.whl", hash = "sha256:8be921f0cadd245e981b964dfbcd6fd4bc4e254cdc069490416dd7a2632ecc01", size = 211781, upload-time = "2025-05-18T19:03:59.025Z" },
    { url = "https://mirrors.tuna.tsinghua.edu.cn/pypi/web/packages/9b/52/7ec47455e26f2d6e5f2ea4951a0652c06e5b995c291f723973ae9e724a65/jiter-0.10.0-cp312-cp312-win_amd64.whl", hash = "sha256:a7c7d785ae9dda68c2678532a5a1581347e9c15362ae9f6e68f3fdbfb64f2e49", size = 206176, upload-time = "2025-05-18T19:04:00.305Z" },
    { url = "https://mirrors.tuna.tsinghua.edu.cn/pypi/web/packages/2e/b0/279597e7a270e8d22623fea6c5d4eeac328e7d95c236ed51a2b884c54f70/jiter-0.10.0-cp313-cp313-macosx_10_12_x86_64.whl", hash = "sha256:e0588107ec8e11b6f5ef0e0d656fb2803ac6cf94a96b2b9fc675c0e3ab5e8644", size = 311617, upload-time = "2025-05-18T19:04:02.078Z" },
    { url = "https://mirrors.tuna.tsinghua.edu.cn/pypi/web/packages/91/e3/0916334936f356d605f54cc164af4060e3e7094364add445a3bc79335d46/jiter-0.10.0-cp313-cp313-macosx_11_0_arm64.whl", hash = "sha256:cafc4628b616dc32530c20ee53d71589816cf385dd9449633e910d596b1f5c8a", size = 318947, upload-time = "2025-05-18T19:04:03.347Z" },
    { url = "https://mirrors.tuna.tsinghua.edu.cn/pypi/web/packages/6a/8e/fd94e8c02d0e94539b7d669a7ebbd2776e51f329bb2c84d4385e8063a2ad/jiter-0.10.0-cp313-cp313-manylinux_2_17_aarch64.manylinux2014_aarch64.whl", hash = "sha256:520ef6d981172693786a49ff5b09eda72a42e539f14788124a07530f785c3ad6", size = 344618, upload-time = "2025-05-18T19:04:04.709Z" },
    { url = "https://mirrors.tuna.tsinghua.edu.cn/pypi/web/packages/6f/b0/f9f0a2ec42c6e9c2e61c327824687f1e2415b767e1089c1d9135f43816bd/jiter-0.10.0-cp313-cp313-manylinux_2_17_armv7l.manylinux2014_armv7l.whl", hash = "sha256:554dedfd05937f8fc45d17ebdf298fe7e0c77458232bcb73d9fbbf4c6455f5b3", size = 368829, upload-time = "2025-05-18T19:04:06.912Z" },
    { url = "https://mirrors.tuna.tsinghua.edu.cn/pypi/web/packages/e8/57/5bbcd5331910595ad53b9fd0c610392ac68692176f05ae48d6ce5c852967/jiter-0.10.0-cp313-cp313-manylinux_2_17_ppc64le.manylinux2014_ppc64le.whl", hash = "sha256:5bc299da7789deacf95f64052d97f75c16d4fc8c4c214a22bf8d859a4288a1c2", size = 491034, upload-time = "2025-05-18T19:04:08.222Z" },
    { url = "https://mirrors.tuna.tsinghua.edu.cn/pypi/web/packages/9b/be/c393df00e6e6e9e623a73551774449f2f23b6ec6a502a3297aeeece2c65a/jiter-0.10.0-cp313-cp313-manylinux_2_17_s390x.manylinux2014_s390x.whl", hash = "sha256:5161e201172de298a8a1baad95eb85db4fb90e902353b1f6a41d64ea64644e25", size = 388529, upload-time = "2025-05-18T19:04:09.566Z" },
    { url = "https://mirrors.tuna.tsinghua.edu.cn/pypi/web/packages/42/3e/df2235c54d365434c7f150b986a6e35f41ebdc2f95acea3036d99613025d/jiter-0.10.0-cp313-cp313-manylinux_2_17_x86_64.manylinux2014_x86_64.whl", hash = "sha256:2e2227db6ba93cb3e2bf67c87e594adde0609f146344e8207e8730364db27041", size = 350671, upload-time = "2025-05-18T19:04:10.98Z" },
    { url = "https://mirrors.tuna.tsinghua.edu.cn/pypi/web/packages/c6/77/71b0b24cbcc28f55ab4dbfe029f9a5b73aeadaba677843fc6dc9ed2b1d0a/jiter-0.10.0-cp313-cp313-manylinux_2_5_i686.manylinux1_i686.whl", hash = "sha256:15acb267ea5e2c64515574b06a8bf393fbfee6a50eb1673614aa45f4613c0cca", size = 390864, upload-time = "2025-05-18T19:04:12.722Z" },
    { url = "https://mirrors.tuna.tsinghua.edu.cn/pypi/web/packages/6a/d3/ef774b6969b9b6178e1d1e7a89a3bd37d241f3d3ec5f8deb37bbd203714a/jiter-0.10.0-cp313-cp313-musllinux_1_1_aarch64.whl", hash = "sha256:901b92f2e2947dc6dfcb52fd624453862e16665ea909a08398dde19c0731b7f4", size = 522989, upload-time = "2025-05-18T19:04:14.261Z" },
    { url = "https://mirrors.tuna.tsinghua.edu.cn/pypi/web/packages/0c/41/9becdb1d8dd5d854142f45a9d71949ed7e87a8e312b0bede2de849388cb9/jiter-0.10.0-cp313-cp313-musllinux_1_1_x86_64.whl", hash = "sha256:d0cb9a125d5a3ec971a094a845eadde2db0de85b33c9f13eb94a0c63d463879e", size = 513495, upload-time = "2025-05-18T19:04:15.603Z" },
    { url = "https://mirrors.tuna.tsinghua.edu.cn/pypi/web/packages/9c/36/3468e5a18238bdedae7c4d19461265b5e9b8e288d3f86cd89d00cbb48686/jiter-0.10.0-cp313-cp313-win32.whl", hash = "sha256:48a403277ad1ee208fb930bdf91745e4d2d6e47253eedc96e2559d1e6527006d", size = 211289, upload-time = "2025-05-18T19:04:17.541Z" },
    { url = "https://mirrors.tuna.tsinghua.edu.cn/pypi/web/packages/7e/07/1c96b623128bcb913706e294adb5f768fb7baf8db5e1338ce7b4ee8c78ef/jiter-0.10.0-cp313-cp313-win_amd64.whl", hash = "sha256:75f9eb72ecb640619c29bf714e78c9c46c9c4eaafd644bf78577ede459f330d4", size = 205074, upload-time = "2025-05-18T19:04:19.21Z" },
    { url = "https://mirrors.tuna.tsinghua.edu.cn/pypi/web/packages/54/46/caa2c1342655f57d8f0f2519774c6d67132205909c65e9aa8255e1d7b4f4/jiter-0.10.0-cp313-cp313t-macosx_11_0_arm64.whl", hash = "sha256:28ed2a4c05a1f32ef0e1d24c2611330219fed727dae01789f4a335617634b1ca", size = 318225, upload-time = "2025-05-18T19:04:20.583Z" },
    { url = "https://mirrors.tuna.tsinghua.edu.cn/pypi/web/packages/43/84/c7d44c75767e18946219ba2d703a5a32ab37b0bc21886a97bc6062e4da42/jiter-0.10.0-cp313-cp313t-manylinux_2_17_x86_64.manylinux2014_x86_64.whl", hash = "sha256:14a4c418b1ec86a195f1ca69da8b23e8926c752b685af665ce30777233dfe070", size = 350235, upload-time = "2025-05-18T19:04:22.363Z" },
    { url = "https://mirrors.tuna.tsinghua.edu.cn/pypi/web/packages/01/16/f5a0135ccd968b480daad0e6ab34b0c7c5ba3bc447e5088152696140dcb3/jiter-0.10.0-cp313-cp313t-win_amd64.whl", hash = "sha256:d7bfed2fe1fe0e4dda6ef682cee888ba444b21e7a6553e03252e4feb6cf0adca", size = 207278, upload-time = "2025-05-18T19:04:23.627Z" },
    { url = "https://mirrors.tuna.tsinghua.edu.cn/pypi/web/packages/1c/9b/1d646da42c3de6c2188fdaa15bce8ecb22b635904fc68be025e21249ba44/jiter-0.10.0-cp314-cp314-macosx_10_12_x86_64.whl", hash = "sha256:5e9251a5e83fab8d87799d3e1a46cb4b7f2919b895c6f4483629ed2446f66522", size = 310866, upload-time = "2025-05-18T19:04:24.891Z" },
    { url = "https://mirrors.tuna.tsinghua.edu.cn/pypi/web/packages/ad/0e/26538b158e8a7c7987e94e7aeb2999e2e82b1f9d2e1f6e9874ddf71ebda0/jiter-0.10.0-cp314-cp314-macosx_11_0_arm64.whl", hash = "sha256:023aa0204126fe5b87ccbcd75c8a0d0261b9abdbbf46d55e7ae9f8e22424eeb8", size = 318772, upload-time = "2025-05-18T19:04:26.161Z" },
    { url = "https://mirrors.tuna.tsinghua.edu.cn/pypi/web/packages/7b/fb/d302893151caa1c2636d6574d213e4b34e31fd077af6050a9c5cbb42f6fb/jiter-0.10.0-cp314-cp314-manylinux_2_17_aarch64.manylinux2014_aarch64.whl", hash = "sha256:3c189c4f1779c05f75fc17c0c1267594ed918996a231593a21a5ca5438445216", size = 344534, upload-time = "2025-05-18T19:04:27.495Z" },
    { url = "https://mirrors.tuna.tsinghua.edu.cn/pypi/web/packages/01/d8/5780b64a149d74e347c5128d82176eb1e3241b1391ac07935693466d6219/jiter-0.10.0-cp314-cp314-manylinux_2_17_armv7l.manylinux2014_armv7l.whl", hash = "sha256:15720084d90d1098ca0229352607cd68256c76991f6b374af96f36920eae13c4", size = 369087, upload-time = "2025-05-18T19:04:28.896Z" },
    { url = "https://mirrors.tuna.tsinghua.edu.cn/pypi/web/packages/e8/5b/f235a1437445160e777544f3ade57544daf96ba7e96c1a5b24a6f7ac7004/jiter-0.10.0-cp314-cp314-manylinux_2_17_ppc64le.manylinux2014_ppc64le.whl", hash = "sha256:e4f2fb68e5f1cfee30e2b2a09549a00683e0fde4c6a2ab88c94072fc33cb7426", size = 490694, upload-time = "2025-05-18T19:04:30.183Z" },
    { url = "https://mirrors.tuna.tsinghua.edu.cn/pypi/web/packages/85/a9/9c3d4617caa2ff89cf61b41e83820c27ebb3f7b5fae8a72901e8cd6ff9be/jiter-0.10.0-cp314-cp314-manylinux_2_17_s390x.manylinux2014_s390x.whl", hash = "sha256:ce541693355fc6da424c08b7edf39a2895f58d6ea17d92cc2b168d20907dee12", size = 388992, upload-time = "2025-05-18T19:04:32.028Z" },
    { url = "https://mirrors.tuna.tsinghua.edu.cn/pypi/web/packages/68/b1/344fd14049ba5c94526540af7eb661871f9c54d5f5601ff41a959b9a0bbd/jiter-0.10.0-cp314-cp314-manylinux_2_17_x86_64.manylinux2014_x86_64.whl", hash = "sha256:31c50c40272e189d50006ad5c73883caabb73d4e9748a688b216e85a9a9ca3b9", size = 351723, upload-time = "2025-05-18T19:04:33.467Z" },
    { url = "https://mirrors.tuna.tsinghua.edu.cn/pypi/web/packages/41/89/4c0e345041186f82a31aee7b9d4219a910df672b9fef26f129f0cda07a29/jiter-0.10.0-cp314-cp314-manylinux_2_5_i686.manylinux1_i686.whl", hash = "sha256:fa3402a2ff9815960e0372a47b75c76979d74402448509ccd49a275fa983ef8a", size = 392215, upload-time = "2025-05-18T19:04:34.827Z" },
    { url = "https://mirrors.tuna.tsinghua.edu.cn/pypi/web/packages/55/58/ee607863e18d3f895feb802154a2177d7e823a7103f000df182e0f718b38/jiter-0.10.0-cp314-cp314-musllinux_1_1_aarch64.whl", hash = "sha256:1956f934dca32d7bb647ea21d06d93ca40868b505c228556d3373cbd255ce853", size = 522762, upload-time = "2025-05-18T19:04:36.19Z" },
    { url = "https://mirrors.tuna.tsinghua.edu.cn/pypi/web/packages/15/d0/9123fb41825490d16929e73c212de9a42913d68324a8ce3c8476cae7ac9d/jiter-0.10.0-cp314-cp314-musllinux_1_1_x86_64.whl", hash = "sha256:fcedb049bdfc555e261d6f65a6abe1d5ad68825b7202ccb9692636c70fcced86", size = 513427, upload-time = "2025-05-18T19:04:37.544Z" },
    { url = "https://mirrors.tuna.tsinghua.edu.cn/pypi/web/packages/d8/b3/2bd02071c5a2430d0b70403a34411fc519c2f227da7b03da9ba6a956f931/jiter-0.10.0-cp314-cp314-win32.whl", hash = "sha256:ac509f7eccca54b2a29daeb516fb95b6f0bd0d0d8084efaf8ed5dfc7b9f0b357", size = 210127, upload-time = "2025-05-18T19:04:38.837Z" },
    { url = "https://mirrors.tuna.tsinghua.edu.cn/pypi/web/packages/03/0c/5fe86614ea050c3ecd728ab4035534387cd41e7c1855ef6c031f1ca93e3f/jiter-0.10.0-cp314-cp314t-macosx_11_0_arm64.whl", hash = "sha256:5ed975b83a2b8639356151cef5c0d597c68376fc4922b45d0eb384ac058cfa00", size = 318527, upload-time = "2025-05-18T19:04:40.612Z" },
    { url = "https://mirrors.tuna.tsinghua.edu.cn/pypi/web/packages/b3/4a/4175a563579e884192ba6e81725fc0448b042024419be8d83aa8a80a3f44/jiter-0.10.0-cp314-cp314t-manylinux_2_17_x86_64.manylinux2014_x86_64.whl", hash = "sha256:3aa96f2abba33dc77f79b4cf791840230375f9534e5fac927ccceb58c5e604a5", size = 354213, upload-time = "2025-05-18T19:04:41.894Z" },
]

[[package]]
name = "jsonpath-ng"
version = "1.7.0"
source = { registry = "https://mirrors.tuna.tsinghua.edu.cn/pypi/web/simple" }
dependencies = [
    { name = "ply" },
]
sdist = { url = "https://mirrors.tuna.tsinghua.edu.cn/pypi/web/packages/6d/86/08646239a313f895186ff0a4573452038eed8c86f54380b3ebac34d32fb2/jsonpath-ng-1.7.0.tar.gz", hash = "sha256:f6f5f7fd4e5ff79c785f1573b394043b39849fb2bb47bcead935d12b00beab3c", size = 37838, upload-time = "2024-10-11T15:41:42.404Z" }
wheels = [
    { url = "https://mirrors.tuna.tsinghua.edu.cn/pypi/web/packages/35/5a/73ecb3d82f8615f32ccdadeb9356726d6cae3a4bbc840b437ceb95708063/jsonpath_ng-1.7.0-py3-none-any.whl", hash = "sha256:f3d7f9e848cba1b6da28c55b1c26ff915dc9e0b1ba7e752a53d6da8d5cbd00b6", size = 30105, upload-time = "2024-11-20T17:58:30.418Z" },
]

[[package]]
name = "jsonschema"
version = "4.25.0"
source = { registry = "https://pypi.org/simple" }
dependencies = [
    { name = "attrs" },
    { name = "jsonschema-specifications" },
    { name = "referencing" },
    { name = "rpds-py" },
]
sdist = { url = "https://files.pythonhosted.org/packages/d5/00/a297a868e9d0784450faa7365c2172a7d6110c763e30ba861867c32ae6a9/jsonschema-4.25.0.tar.gz", hash = "sha256:e63acf5c11762c0e6672ffb61482bdf57f0876684d8d249c0fe2d730d48bc55f", size = 356830, upload-time = "2025-07-18T15:39:45.11Z" }
wheels = [
    { url = "https://files.pythonhosted.org/packages/fe/54/c86cd8e011fe98803d7e382fd67c0df5ceab8d2b7ad8c5a81524f791551c/jsonschema-4.25.0-py3-none-any.whl", hash = "sha256:24c2e8da302de79c8b9382fee3e76b355e44d2a4364bb207159ce10b517bd716", size = 89184, upload-time = "2025-07-18T15:39:42.956Z" },
]

[[package]]
name = "jsonschema-specifications"
version = "2025.4.1"
source = { registry = "https://pypi.org/simple" }
dependencies = [
    { name = "referencing" },
]
sdist = { url = "https://files.pythonhosted.org/packages/bf/ce/46fbd9c8119cfc3581ee5643ea49464d168028cfb5caff5fc0596d0cf914/jsonschema_specifications-2025.4.1.tar.gz", hash = "sha256:630159c9f4dbea161a6a2205c3011cc4f18ff381b189fff48bb39b9bf26ae608", size = 15513, upload-time = "2025-04-23T12:34:07.418Z" }
wheels = [
    { url = "https://files.pythonhosted.org/packages/01/0e/b27cdbaccf30b890c40ed1da9fd4a3593a5cf94dae54fb34f8a4b74fcd3f/jsonschema_specifications-2025.4.1-py3-none-any.whl", hash = "sha256:4653bffbd6584f7de83a67e0d620ef16900b390ddc7939d56684d6c81e33f1af", size = 18437, upload-time = "2025-04-23T12:34:05.422Z" },
]

[[package]]
name = "linkify-it-py"
version = "2.0.3"
source = { registry = "https://pypi.org/simple" }
dependencies = [
    { name = "uc-micro-py" },
]
sdist = { url = "https://files.pythonhosted.org/packages/2a/ae/bb56c6828e4797ba5a4821eec7c43b8bf40f69cda4d4f5f8c8a2810ec96a/linkify-it-py-2.0.3.tar.gz", hash = "sha256:68cda27e162e9215c17d786649d1da0021a451bdc436ef9e0fa0ba5234b9b048", size = 27946, upload-time = "2024-02-04T14:48:04.179Z" }
wheels = [
    { url = "https://files.pythonhosted.org/packages/04/1e/b832de447dee8b582cac175871d2f6c3d5077cc56d5575cadba1fd1cccfa/linkify_it_py-2.0.3-py3-none-any.whl", hash = "sha256:6bcbc417b0ac14323382aef5c5192c0075bf8a9d6b41820a2b66371eac6b6d79", size = 19820, upload-time = "2024-02-04T14:48:02.496Z" },
]

[[package]]
name = "markdown-it-py"
version = "3.0.0"
source = { registry = "https://mirrors.tuna.tsinghua.edu.cn/pypi/web/simple" }
dependencies = [
    { name = "mdurl" },
]
sdist = { url = "https://mirrors.tuna.tsinghua.edu.cn/pypi/web/packages/38/71/3b932df36c1a044d397a1f92d1cf91ee0a503d91e470cbd670aa66b07ed0/markdown-it-py-3.0.0.tar.gz", hash = "sha256:e3f60a94fa066dc52ec76661e37c851cb232d92f9886b15cb560aaada2df8feb", size = 74596, upload-time = "2023-06-03T06:41:14.443Z" }
wheels = [
    { url = "https://mirrors.tuna.tsinghua.edu.cn/pypi/web/packages/42/d7/1ec15b46af6af88f19b8e5ffea08fa375d433c998b8a7639e76935c14f1f/markdown_it_py-3.0.0-py3-none-any.whl", hash = "sha256:355216845c60bd96232cd8d8c40e8f9765cc86f46880e43a8fd22dc1a1a8cab1", size = 87528, upload-time = "2023-06-03T06:41:11.019Z" },
]

[package.optional-dependencies]
linkify = [
    { name = "linkify-it-py" },
]
plugins = [
    { name = "mdit-py-plugins" },
]

[[package]]
name = "mcp"
version = "1.12.2"
source = { registry = "https://pypi.org/simple" }
dependencies = [
    { name = "anyio" },
    { name = "httpx" },
    { name = "httpx-sse" },
    { name = "jsonschema" },
    { name = "pydantic" },
    { name = "pydantic-settings" },
    { name = "python-multipart" },
    { name = "pywin32", marker = "sys_platform == 'win32'" },
    { name = "sse-starlette" },
    { name = "starlette" },
    { name = "uvicorn", marker = "sys_platform != 'emscripten'" },
]
sdist = { url = "https://files.pythonhosted.org/packages/66/85/f36d538b1286b7758f35c1b69d93f2719d2df90c01bd074eadd35f6afc35/mcp-1.12.2.tar.gz", hash = "sha256:a4b7c742c50ce6ed6d6a6c096cca0e3893f5aecc89a59ed06d47c4e6ba41edcc", size = 426202, upload-time = "2025-07-24T18:29:05.175Z" }
wheels = [
    { url = "https://files.pythonhosted.org/packages/2f/cf/3fd38cfe43962452e4bfadc6966b2ea0afaf8e0286cb3991c247c8c33ebd/mcp-1.12.2-py3-none-any.whl", hash = "sha256:b86d584bb60193a42bd78aef01882c5c42d614e416cbf0480149839377ab5a5f", size = 158473, upload-time = "2025-07-24T18:29:03.419Z" },
]

[[package]]
name = "mdit-py-plugins"
version = "0.4.2"
source = { registry = "https://pypi.org/simple" }
dependencies = [
    { name = "markdown-it-py" },
]
sdist = { url = "https://files.pythonhosted.org/packages/19/03/a2ecab526543b152300717cf232bb4bb8605b6edb946c845016fa9c9c9fd/mdit_py_plugins-0.4.2.tar.gz", hash = "sha256:5f2cd1fdb606ddf152d37ec30e46101a60512bc0e5fa1a7002c36647b09e26b5", size = 43542, upload-time = "2024-09-09T20:27:49.564Z" }
wheels = [
    { url = "https://files.pythonhosted.org/packages/a7/f7/7782a043553ee469c1ff49cfa1cdace2d6bf99a1f333cf38676b3ddf30da/mdit_py_plugins-0.4.2-py3-none-any.whl", hash = "sha256:0c673c3f889399a33b95e88d2f0d111b4447bdfea7f237dab2d488f459835636", size = 55316, upload-time = "2024-09-09T20:27:48.397Z" },
]

[[package]]
name = "mdurl"
version = "0.1.2"
source = { registry = "https://mirrors.tuna.tsinghua.edu.cn/pypi/web/simple" }
sdist = { url = "https://mirrors.tuna.tsinghua.edu.cn/pypi/web/packages/d6/54/cfe61301667036ec958cb99bd3efefba235e65cdeb9c84d24a8293ba1d90/mdurl-0.1.2.tar.gz", hash = "sha256:bb413d29f5eea38f31dd4754dd7377d4465116fb207585f97bf925588687c1ba", size = 8729, upload-time = "2022-08-14T12:40:10.846Z" }
wheels = [
    { url = "https://mirrors.tuna.tsinghua.edu.cn/pypi/web/packages/b3/38/89ba8ad64ae25be8de66a6d463314cf1eb366222074cfda9ee839c56a4b4/mdurl-0.1.2-py3-none-any.whl", hash = "sha256:84008a41e51615a49fc9966191ff91509e3c40b939176e643fd50a5c2196b8f8", size = 9979, upload-time = "2022-08-14T12:40:09.779Z" },
]

[[package]]
name = "multidict"
version = "6.6.3"
source = { registry = "https://mirrors.tuna.tsinghua.edu.cn/pypi/web/simple" }
sdist = { url = "https://mirrors.tuna.tsinghua.edu.cn/pypi/web/packages/3d/2c/5dad12e82fbdf7470f29bff2171484bf07cb3b16ada60a6589af8f376440/multidict-6.6.3.tar.gz", hash = "sha256:798a9eb12dab0a6c2e29c1de6f3468af5cb2da6053a20dfa3344907eed0937cc", size = 101006, upload-time = "2025-06-30T15:53:46.929Z" }
wheels = [
    { url = "https://mirrors.tuna.tsinghua.edu.cn/pypi/web/packages/0e/a0/6b57988ea102da0623ea814160ed78d45a2645e4bbb499c2896d12833a70/multidict-6.6.3-cp312-cp312-macosx_10_13_universal2.whl", hash = "sha256:056bebbeda16b2e38642d75e9e5310c484b7c24e3841dc0fb943206a72ec89d6", size = 76514, upload-time = "2025-06-30T15:51:48.728Z" },
    { url = "https://mirrors.tuna.tsinghua.edu.cn/pypi/web/packages/07/7a/d1e92665b0850c6c0508f101f9cf0410c1afa24973e1115fe9c6a185ebf7/multidict-6.6.3-cp312-cp312-macosx_10_13_x86_64.whl", hash = "sha256:e5f481cccb3c5c5e5de5d00b5141dc589c1047e60d07e85bbd7dea3d4580d63f", size = 45394, upload-time = "2025-06-30T15:51:49.986Z" },
    { url = "https://mirrors.tuna.tsinghua.edu.cn/pypi/web/packages/52/6f/dd104490e01be6ef8bf9573705d8572f8c2d2c561f06e3826b081d9e6591/multidict-6.6.3-cp312-cp312-macosx_11_0_arm64.whl", hash = "sha256:10bea2ee839a759ee368b5a6e47787f399b41e70cf0c20d90dfaf4158dfb4e55", size = 43590, upload-time = "2025-06-30T15:51:51.331Z" },
    { url = "https://mirrors.tuna.tsinghua.edu.cn/pypi/web/packages/44/fe/06e0e01b1b0611e6581b7fd5a85b43dacc08b6cea3034f902f383b0873e5/multidict-6.6.3-cp312-cp312-manylinux1_i686.manylinux2014_i686.manylinux_2_17_i686.manylinux_2_5_i686.whl", hash = "sha256:2334cfb0fa9549d6ce2c21af2bfbcd3ac4ec3646b1b1581c88e3e2b1779ec92b", size = 237292, upload-time = "2025-06-30T15:51:52.584Z" },
    { url = "https://mirrors.tuna.tsinghua.edu.cn/pypi/web/packages/ce/71/4f0e558fb77696b89c233c1ee2d92f3e1d5459070a0e89153c9e9e804186/multidict-6.6.3-cp312-cp312-manylinux2014_aarch64.manylinux_2_17_aarch64.manylinux_2_28_aarch64.whl", hash = "sha256:b8fee016722550a2276ca2cb5bb624480e0ed2bd49125b2b73b7010b9090e888", size = 258385, upload-time = "2025-06-30T15:51:53.913Z" },
    { url = "https://mirrors.tuna.tsinghua.edu.cn/pypi/web/packages/e3/25/cca0e68228addad24903801ed1ab42e21307a1b4b6dd2cf63da5d3ae082a/multidict-6.6.3-cp312-cp312-manylinux2014_armv7l.manylinux_2_17_armv7l.manylinux_2_31_armv7l.whl", hash = "sha256:e5511cb35f5c50a2db21047c875eb42f308c5583edf96bd8ebf7d770a9d68f6d", size = 242328, upload-time = "2025-06-30T15:51:55.672Z" },
    { url = "https://mirrors.tuna.tsinghua.edu.cn/pypi/web/packages/6e/a3/46f2d420d86bbcb8fe660b26a10a219871a0fbf4d43cb846a4031533f3e0/multidict-6.6.3-cp312-cp312-manylinux2014_ppc64le.manylinux_2_17_ppc64le.manylinux_2_28_ppc64le.whl", hash = "sha256:712b348f7f449948e0a6c4564a21c7db965af900973a67db432d724619b3c680", size = 268057, upload-time = "2025-06-30T15:51:57.037Z" },
    { url = "https://mirrors.tuna.tsinghua.edu.cn/pypi/web/packages/9e/73/1c743542fe00794a2ec7466abd3f312ccb8fad8dff9f36d42e18fb1ec33e/multidict-6.6.3-cp312-cp312-manylinux2014_s390x.manylinux_2_17_s390x.manylinux_2_28_s390x.whl", hash = "sha256:e4e15d2138ee2694e038e33b7c3da70e6b0ad8868b9f8094a72e1414aeda9c1a", size = 269341, upload-time = "2025-06-30T15:51:59.111Z" },
    { url = "https://mirrors.tuna.tsinghua.edu.cn/pypi/web/packages/a4/11/6ec9dcbe2264b92778eeb85407d1df18812248bf3506a5a1754bc035db0c/multidict-6.6.3-cp312-cp312-manylinux2014_x86_64.manylinux_2_17_x86_64.manylinux_2_28_x86_64.whl", hash = "sha256:8df25594989aebff8a130f7899fa03cbfcc5d2b5f4a461cf2518236fe6f15961", size = 256081, upload-time = "2025-06-30T15:52:00.533Z" },
    { url = "https://mirrors.tuna.tsinghua.edu.cn/pypi/web/packages/9b/2b/631b1e2afeb5f1696846d747d36cda075bfdc0bc7245d6ba5c319278d6c4/multidict-6.6.3-cp312-cp312-musllinux_1_2_aarch64.whl", hash = "sha256:159ca68bfd284a8860f8d8112cf0521113bffd9c17568579e4d13d1f1dc76b65", size = 253581, upload-time = "2025-06-30T15:52:02.43Z" },
    { url = "https://mirrors.tuna.tsinghua.edu.cn/pypi/web/packages/bf/0e/7e3b93f79efeb6111d3bf9a1a69e555ba1d07ad1c11bceb56b7310d0d7ee/multidict-6.6.3-cp312-cp312-musllinux_1_2_armv7l.whl", hash = "sha256:e098c17856a8c9ade81b4810888c5ad1914099657226283cab3062c0540b0643", size = 250750, upload-time = "2025-06-30T15:52:04.26Z" },
    { url = "https://mirrors.tuna.tsinghua.edu.cn/pypi/web/packages/ad/9e/086846c1d6601948e7de556ee464a2d4c85e33883e749f46b9547d7b0704/multidict-6.6.3-cp312-cp312-musllinux_1_2_i686.whl", hash = "sha256:67c92ed673049dec52d7ed39f8cf9ebbadf5032c774058b4406d18c8f8fe7063", size = 251548, upload-time = "2025-06-30T15:52:06.002Z" },
    { url = "https://mirrors.tuna.tsinghua.edu.cn/pypi/web/packages/8c/7b/86ec260118e522f1a31550e87b23542294880c97cfbf6fb18cc67b044c66/multidict-6.6.3-cp312-cp312-musllinux_1_2_ppc64le.whl", hash = "sha256:bd0578596e3a835ef451784053cfd327d607fc39ea1a14812139339a18a0dbc3", size = 262718, upload-time = "2025-06-30T15:52:07.707Z" },
    { url = "https://mirrors.tuna.tsinghua.edu.cn/pypi/web/packages/8c/bd/22ce8f47abb0be04692c9fc4638508b8340987b18691aa7775d927b73f72/multidict-6.6.3-cp312-cp312-musllinux_1_2_s390x.whl", hash = "sha256:346055630a2df2115cd23ae271910b4cae40f4e336773550dca4889b12916e75", size = 259603, upload-time = "2025-06-30T15:52:09.58Z" },
    { url = "https://mirrors.tuna.tsinghua.edu.cn/pypi/web/packages/07/9c/91b7ac1691be95cd1f4a26e36a74b97cda6aa9820632d31aab4410f46ebd/multidict-6.6.3-cp312-cp312-musllinux_1_2_x86_64.whl", hash = "sha256:555ff55a359302b79de97e0468e9ee80637b0de1fce77721639f7cd9440b3a10", size = 251351, upload-time = "2025-06-30T15:52:10.947Z" },
    { url = "https://mirrors.tuna.tsinghua.edu.cn/pypi/web/packages/6f/5c/4d7adc739884f7a9fbe00d1eac8c034023ef8bad71f2ebe12823ca2e3649/multidict-6.6.3-cp312-cp312-win32.whl", hash = "sha256:73ab034fb8d58ff85c2bcbadc470efc3fafeea8affcf8722855fb94557f14cc5", size = 41860, upload-time = "2025-06-30T15:52:12.334Z" },
    { url = "https://mirrors.tuna.tsinghua.edu.cn/pypi/web/packages/6a/a3/0fbc7afdf7cb1aa12a086b02959307848eb6bcc8f66fcb66c0cb57e2a2c1/multidict-6.6.3-cp312-cp312-win_amd64.whl", hash = "sha256:04cbcce84f63b9af41bad04a54d4cc4e60e90c35b9e6ccb130be2d75b71f8c17", size = 45982, upload-time = "2025-06-30T15:52:13.6Z" },
    { url = "https://mirrors.tuna.tsinghua.edu.cn/pypi/web/packages/b8/95/8c825bd70ff9b02462dc18d1295dd08d3e9e4eb66856d292ffa62cfe1920/multidict-6.6.3-cp312-cp312-win_arm64.whl", hash = "sha256:0f1130b896ecb52d2a1e615260f3ea2af55fa7dc3d7c3003ba0c3121a759b18b", size = 43210, upload-time = "2025-06-30T15:52:14.893Z" },
    { url = "https://mirrors.tuna.tsinghua.edu.cn/pypi/web/packages/52/1d/0bebcbbb4f000751fbd09957257903d6e002943fc668d841a4cf2fb7f872/multidict-6.6.3-cp313-cp313-macosx_10_13_universal2.whl", hash = "sha256:540d3c06d48507357a7d57721e5094b4f7093399a0106c211f33540fdc374d55", size = 75843, upload-time = "2025-06-30T15:52:16.155Z" },
    { url = "https://mirrors.tuna.tsinghua.edu.cn/pypi/web/packages/07/8f/cbe241b0434cfe257f65c2b1bcf9e8d5fb52bc708c5061fb29b0fed22bdf/multidict-6.6.3-cp313-cp313-macosx_10_13_x86_64.whl", hash = "sha256:9c19cea2a690f04247d43f366d03e4eb110a0dc4cd1bbeee4d445435428ed35b", size = 45053, upload-time = "2025-06-30T15:52:17.429Z" },
    { url = "https://mirrors.tuna.tsinghua.edu.cn/pypi/web/packages/32/d2/0b3b23f9dbad5b270b22a3ac3ea73ed0a50ef2d9a390447061178ed6bdb8/multidict-6.6.3-cp313-cp313-macosx_11_0_arm64.whl", hash = "sha256:7af039820cfd00effec86bda5d8debef711a3e86a1d3772e85bea0f243a4bd65", size = 43273, upload-time = "2025-06-30T15:52:19.346Z" },
    { url = "https://mirrors.tuna.tsinghua.edu.cn/pypi/web/packages/fd/fe/6eb68927e823999e3683bc49678eb20374ba9615097d085298fd5b386564/multidict-6.6.3-cp313-cp313-manylinux1_i686.manylinux2014_i686.manylinux_2_17_i686.manylinux_2_5_i686.whl", hash = "sha256:500b84f51654fdc3944e936f2922114349bf8fdcac77c3092b03449f0e5bc2b3", size = 237124, upload-time = "2025-06-30T15:52:20.773Z" },
    { url = "https://mirrors.tuna.tsinghua.edu.cn/pypi/web/packages/e7/ab/320d8507e7726c460cb77117848b3834ea0d59e769f36fdae495f7669929/multidict-6.6.3-cp313-cp313-manylinux2014_aarch64.manylinux_2_17_aarch64.manylinux_2_28_aarch64.whl", hash = "sha256:f3fc723ab8a5c5ed6c50418e9bfcd8e6dceba6c271cee6728a10a4ed8561520c", size = 256892, upload-time = "2025-06-30T15:52:22.242Z" },
    { url = "https://mirrors.tuna.tsinghua.edu.cn/pypi/web/packages/76/60/38ee422db515ac69834e60142a1a69111ac96026e76e8e9aa347fd2e4591/multidict-6.6.3-cp313-cp313-manylinux2014_armv7l.manylinux_2_17_armv7l.manylinux_2_31_armv7l.whl", hash = "sha256:94c47ea3ade005b5976789baaed66d4de4480d0a0bf31cef6edaa41c1e7b56a6", size = 240547, upload-time = "2025-06-30T15:52:23.736Z" },
    { url = "https://mirrors.tuna.tsinghua.edu.cn/pypi/web/packages/27/fb/905224fde2dff042b030c27ad95a7ae744325cf54b890b443d30a789b80e/multidict-6.6.3-cp313-cp313-manylinux2014_ppc64le.manylinux_2_17_ppc64le.manylinux_2_28_ppc64le.whl", hash = "sha256:dbc7cf464cc6d67e83e136c9f55726da3a30176f020a36ead246eceed87f1cd8", size = 266223, upload-time = "2025-06-30T15:52:25.185Z" },
    { url = "https://mirrors.tuna.tsinghua.edu.cn/pypi/web/packages/76/35/dc38ab361051beae08d1a53965e3e1a418752fc5be4d3fb983c5582d8784/multidict-6.6.3-cp313-cp313-manylinux2014_s390x.manylinux_2_17_s390x.manylinux_2_28_s390x.whl", hash = "sha256:900eb9f9da25ada070f8ee4a23f884e0ee66fe4e1a38c3af644256a508ad81ca", size = 267262, upload-time = "2025-06-30T15:52:26.969Z" },
    { url = "https://mirrors.tuna.tsinghua.edu.cn/pypi/web/packages/1f/a3/0a485b7f36e422421b17e2bbb5a81c1af10eac1d4476f2ff92927c730479/multidict-6.6.3-cp313-cp313-manylinux2014_x86_64.manylinux_2_17_x86_64.manylinux_2_28_x86_64.whl", hash = "sha256:7c6df517cf177da5d47ab15407143a89cd1a23f8b335f3a28d57e8b0a3dbb884", size = 254345, upload-time = "2025-06-30T15:52:28.467Z" },
    { url = "https://mirrors.tuna.tsinghua.edu.cn/pypi/web/packages/b4/59/bcdd52c1dab7c0e0d75ff19cac751fbd5f850d1fc39172ce809a74aa9ea4/multidict-6.6.3-cp313-cp313-musllinux_1_2_aarch64.whl", hash = "sha256:4ef421045f13879e21c994b36e728d8e7d126c91a64b9185810ab51d474f27e7", size = 252248, upload-time = "2025-06-30T15:52:29.938Z" },
    { url = "https://mirrors.tuna.tsinghua.edu.cn/pypi/web/packages/bb/a4/2d96aaa6eae8067ce108d4acee6f45ced5728beda55c0f02ae1072c730d1/multidict-6.6.3-cp313-cp313-musllinux_1_2_armv7l.whl", hash = "sha256:6c1e61bb4f80895c081790b6b09fa49e13566df8fbff817da3f85b3a8192e36b", size = 250115, upload-time = "2025-06-30T15:52:31.416Z" },
    { url = "https://mirrors.tuna.tsinghua.edu.cn/pypi/web/packages/25/d2/ed9f847fa5c7d0677d4f02ea2c163d5e48573de3f57bacf5670e43a5ffaa/multidict-6.6.3-cp313-cp313-musllinux_1_2_i686.whl", hash = "sha256:e5e8523bb12d7623cd8300dbd91b9e439a46a028cd078ca695eb66ba31adee3c", size = 249649, upload-time = "2025-06-30T15:52:32.996Z" },
    { url = "https://mirrors.tuna.tsinghua.edu.cn/pypi/web/packages/1f/af/9155850372563fc550803d3f25373308aa70f59b52cff25854086ecb4a79/multidict-6.6.3-cp313-cp313-musllinux_1_2_ppc64le.whl", hash = "sha256:ef58340cc896219e4e653dade08fea5c55c6df41bcc68122e3be3e9d873d9a7b", size = 261203, upload-time = "2025-06-30T15:52:34.521Z" },
    { url = "https://mirrors.tuna.tsinghua.edu.cn/pypi/web/packages/36/2f/c6a728f699896252cf309769089568a33c6439626648843f78743660709d/multidict-6.6.3-cp313-cp313-musllinux_1_2_s390x.whl", hash = "sha256:fc9dc435ec8699e7b602b94fe0cd4703e69273a01cbc34409af29e7820f777f1", size = 258051, upload-time = "2025-06-30T15:52:35.999Z" },
    { url = "https://mirrors.tuna.tsinghua.edu.cn/pypi/web/packages/d0/60/689880776d6b18fa2b70f6cc74ff87dd6c6b9b47bd9cf74c16fecfaa6ad9/multidict-6.6.3-cp313-cp313-musllinux_1_2_x86_64.whl", hash = "sha256:9e864486ef4ab07db5e9cb997bad2b681514158d6954dd1958dfb163b83d53e6", size = 249601, upload-time = "2025-06-30T15:52:37.473Z" },
    { url = "https://mirrors.tuna.tsinghua.edu.cn/pypi/web/packages/75/5e/325b11f2222a549019cf2ef879c1f81f94a0d40ace3ef55cf529915ba6cc/multidict-6.6.3-cp313-cp313-win32.whl", hash = "sha256:5633a82fba8e841bc5c5c06b16e21529573cd654f67fd833650a215520a6210e", size = 41683, upload-time = "2025-06-30T15:52:38.927Z" },
    { url = "https://mirrors.tuna.tsinghua.edu.cn/pypi/web/packages/b1/ad/cf46e73f5d6e3c775cabd2a05976547f3f18b39bee06260369a42501f053/multidict-6.6.3-cp313-cp313-win_amd64.whl", hash = "sha256:e93089c1570a4ad54c3714a12c2cef549dc9d58e97bcded193d928649cab78e9", size = 45811, upload-time = "2025-06-30T15:52:40.207Z" },
    { url = "https://mirrors.tuna.tsinghua.edu.cn/pypi/web/packages/c5/c9/2e3fe950db28fb7c62e1a5f46e1e38759b072e2089209bc033c2798bb5ec/multidict-6.6.3-cp313-cp313-win_arm64.whl", hash = "sha256:c60b401f192e79caec61f166da9c924e9f8bc65548d4246842df91651e83d600", size = 43056, upload-time = "2025-06-30T15:52:41.575Z" },
    { url = "https://mirrors.tuna.tsinghua.edu.cn/pypi/web/packages/3a/58/aaf8114cf34966e084a8cc9517771288adb53465188843d5a19862cb6dc3/multidict-6.6.3-cp313-cp313t-macosx_10_13_universal2.whl", hash = "sha256:02fd8f32d403a6ff13864b0851f1f523d4c988051eea0471d4f1fd8010f11134", size = 82811, upload-time = "2025-06-30T15:52:43.281Z" },
    { url = "https://mirrors.tuna.tsinghua.edu.cn/pypi/web/packages/71/af/5402e7b58a1f5b987a07ad98f2501fdba2a4f4b4c30cf114e3ce8db64c87/multidict-6.6.3-cp313-cp313t-macosx_10_13_x86_64.whl", hash = "sha256:f3aa090106b1543f3f87b2041eef3c156c8da2aed90c63a2fbed62d875c49c37", size = 48304, upload-time = "2025-06-30T15:52:45.026Z" },
    { url = "https://mirrors.tuna.tsinghua.edu.cn/pypi/web/packages/39/65/ab3c8cafe21adb45b24a50266fd747147dec7847425bc2a0f6934b3ae9ce/multidict-6.6.3-cp313-cp313t-macosx_11_0_arm64.whl", hash = "sha256:e924fb978615a5e33ff644cc42e6aa241effcf4f3322c09d4f8cebde95aff5f8", size = 46775, upload-time = "2025-06-30T15:52:46.459Z" },
    { url = "https://mirrors.tuna.tsinghua.edu.cn/pypi/web/packages/49/ba/9fcc1b332f67cc0c0c8079e263bfab6660f87fe4e28a35921771ff3eea0d/multidict-6.6.3-cp313-cp313t-manylinux1_i686.manylinux2014_i686.manylinux_2_17_i686.manylinux_2_5_i686.whl", hash = "sha256:b9fe5a0e57c6dbd0e2ce81ca66272282c32cd11d31658ee9553849d91289e1c1", size = 229773, upload-time = "2025-06-30T15:52:47.88Z" },
    { url = "https://mirrors.tuna.tsinghua.edu.cn/pypi/web/packages/a4/14/0145a251f555f7c754ce2dcbcd012939bbd1f34f066fa5d28a50e722a054/multidict-6.6.3-cp313-cp313t-manylinux2014_aarch64.manylinux_2_17_aarch64.manylinux_2_28_aarch64.whl", hash = "sha256:b24576f208793ebae00280c59927c3b7c2a3b1655e443a25f753c4611bc1c373", size = 250083, upload-time = "2025-06-30T15:52:49.366Z" },
    { url = "https://mirrors.tuna.tsinghua.edu.cn/pypi/web/packages/9e/d4/d5c0bd2bbb173b586c249a151a26d2fb3ec7d53c96e42091c9fef4e1f10c/multidict-6.6.3-cp313-cp313t-manylinux2014_armv7l.manylinux_2_17_armv7l.manylinux_2_31_armv7l.whl", hash = "sha256:135631cb6c58eac37d7ac0df380294fecdc026b28837fa07c02e459c7fb9c54e", size = 228980, upload-time = "2025-06-30T15:52:50.903Z" },
    { url = "https://mirrors.tuna.tsinghua.edu.cn/pypi/web/packages/21/32/c9a2d8444a50ec48c4733ccc67254100c10e1c8ae8e40c7a2d2183b59b97/multidict-6.6.3-cp313-cp313t-manylinux2014_ppc64le.manylinux_2_17_ppc64le.manylinux_2_28_ppc64le.whl", hash = "sha256:274d416b0df887aef98f19f21578653982cfb8a05b4e187d4a17103322eeaf8f", size = 257776, upload-time = "2025-06-30T15:52:52.764Z" },
    { url = "https://mirrors.tuna.tsinghua.edu.cn/pypi/web/packages/68/d0/14fa1699f4ef629eae08ad6201c6b476098f5efb051b296f4c26be7a9fdf/multidict-6.6.3-cp313-cp313t-manylinux2014_s390x.manylinux_2_17_s390x.manylinux_2_28_s390x.whl", hash = "sha256:e252017a817fad7ce05cafbe5711ed40faeb580e63b16755a3a24e66fa1d87c0", size = 256882, upload-time = "2025-06-30T15:52:54.596Z" },
    { url = "https://mirrors.tuna.tsinghua.edu.cn/pypi/web/packages/da/88/84a27570fbe303c65607d517a5f147cd2fc046c2d1da02b84b17b9bdc2aa/multidict-6.6.3-cp313-cp313t-manylinux2014_x86_64.manylinux_2_17_x86_64.manylinux_2_28_x86_64.whl", hash = "sha256:2e4cc8d848cd4fe1cdee28c13ea79ab0ed37fc2e89dd77bac86a2e7959a8c3bc", size = 247816, upload-time = "2025-06-30T15:52:56.175Z" },
    { url = "https://mirrors.tuna.tsinghua.edu.cn/pypi/web/packages/1c/60/dca352a0c999ce96a5d8b8ee0b2b9f729dcad2e0b0c195f8286269a2074c/multidict-6.6.3-cp313-cp313t-musllinux_1_2_aarch64.whl", hash = "sha256:9e236a7094b9c4c1b7585f6b9cca34b9d833cf079f7e4c49e6a4a6ec9bfdc68f", size = 245341, upload-time = "2025-06-30T15:52:57.752Z" },
    { url = "https://mirrors.tuna.tsinghua.edu.cn/pypi/web/packages/50/ef/433fa3ed06028f03946f3993223dada70fb700f763f70c00079533c34578/multidict-6.6.3-cp313-cp313t-musllinux_1_2_armv7l.whl", hash = "sha256:e0cb0ab69915c55627c933f0b555a943d98ba71b4d1c57bc0d0a66e2567c7471", size = 235854, upload-time = "2025-06-30T15:52:59.74Z" },
    { url = "https://mirrors.tuna.tsinghua.edu.cn/pypi/web/packages/1b/1f/487612ab56fbe35715320905215a57fede20de7db40a261759690dc80471/multidict-6.6.3-cp313-cp313t-musllinux_1_2_i686.whl", hash = "sha256:81ef2f64593aba09c5212a3d0f8c906a0d38d710a011f2f42759704d4557d3f2", size = 243432, upload-time = "2025-06-30T15:53:01.602Z" },
    { url = "https://mirrors.tuna.tsinghua.edu.cn/pypi/web/packages/da/6f/ce8b79de16cd885c6f9052c96a3671373d00c59b3ee635ea93e6e81b8ccf/multidict-6.6.3-cp313-cp313t-musllinux_1_2_ppc64le.whl", hash = "sha256:b9cbc60010de3562545fa198bfc6d3825df430ea96d2cc509c39bd71e2e7d648", size = 252731, upload-time = "2025-06-30T15:53:03.517Z" },
    { url = "https://mirrors.tuna.tsinghua.edu.cn/pypi/web/packages/bb/fe/a2514a6aba78e5abefa1624ca85ae18f542d95ac5cde2e3815a9fbf369aa/multidict-6.6.3-cp313-cp313t-musllinux_1_2_s390x.whl", hash = "sha256:70d974eaaa37211390cd02ef93b7e938de564bbffa866f0b08d07e5e65da783d", size = 247086, upload-time = "2025-06-30T15:53:05.48Z" },
    { url = "https://mirrors.tuna.tsinghua.edu.cn/pypi/web/packages/8c/22/b788718d63bb3cce752d107a57c85fcd1a212c6c778628567c9713f9345a/multidict-6.6.3-cp313-cp313t-musllinux_1_2_x86_64.whl", hash = "sha256:3713303e4a6663c6d01d648a68f2848701001f3390a030edaaf3fc949c90bf7c", size = 243338, upload-time = "2025-06-30T15:53:07.522Z" },
    { url = "https://mirrors.tuna.tsinghua.edu.cn/pypi/web/packages/22/d6/fdb3d0670819f2228f3f7d9af613d5e652c15d170c83e5f1c94fbc55a25b/multidict-6.6.3-cp313-cp313t-win32.whl", hash = "sha256:639ecc9fe7cd73f2495f62c213e964843826f44505a3e5d82805aa85cac6f89e", size = 47812, upload-time = "2025-06-30T15:53:09.263Z" },
    { url = "https://mirrors.tuna.tsinghua.edu.cn/pypi/web/packages/b6/d6/a9d2c808f2c489ad199723197419207ecbfbc1776f6e155e1ecea9c883aa/multidict-6.6.3-cp313-cp313t-win_amd64.whl", hash = "sha256:9f97e181f344a0ef3881b573d31de8542cc0dbc559ec68c8f8b5ce2c2e91646d", size = 53011, upload-time = "2025-06-30T15:53:11.038Z" },
    { url = "https://mirrors.tuna.tsinghua.edu.cn/pypi/web/packages/f2/40/b68001cba8188dd267590a111f9661b6256debc327137667e832bf5d66e8/multidict-6.6.3-cp313-cp313t-win_arm64.whl", hash = "sha256:ce8b7693da41a3c4fde5871c738a81490cea5496c671d74374c8ab889e1834fb", size = 45254, upload-time = "2025-06-30T15:53:12.421Z" },
    { url = "https://mirrors.tuna.tsinghua.edu.cn/pypi/web/packages/d8/30/9aec301e9772b098c1f5c0ca0279237c9766d94b97802e9888010c64b0ed/multidict-6.6.3-py3-none-any.whl", hash = "sha256:8db10f29c7541fc5da4defd8cd697e1ca429db743fa716325f236079b96f775a", size = 12313, upload-time = "2025-06-30T15:53:45.437Z" },
]

[[package]]
name = "multiprocess"
version = "0.70.16"
source = { registry = "https://mirrors.tuna.tsinghua.edu.cn/pypi/web/simple" }
dependencies = [
    { name = "dill" },
]
sdist = { url = "https://mirrors.tuna.tsinghua.edu.cn/pypi/web/packages/b5/ae/04f39c5d0d0def03247c2893d6f2b83c136bf3320a2154d7b8858f2ba72d/multiprocess-0.70.16.tar.gz", hash = "sha256:161af703d4652a0e1410be6abccecde4a7ddffd19341be0a7011b94aeb171ac1", size = 1772603, upload-time = "2024-01-28T18:52:34.85Z" }
wheels = [
    { url = "https://mirrors.tuna.tsinghua.edu.cn/pypi/web/packages/bc/f7/7ec7fddc92e50714ea3745631f79bd9c96424cb2702632521028e57d3a36/multiprocess-0.70.16-py310-none-any.whl", hash = "sha256:c4a9944c67bd49f823687463660a2d6daae94c289adff97e0f9d696ba6371d02", size = 134824, upload-time = "2024-01-28T18:52:26.062Z" },
    { url = "https://mirrors.tuna.tsinghua.edu.cn/pypi/web/packages/50/15/b56e50e8debaf439f44befec5b2af11db85f6e0f344c3113ae0be0593a91/multiprocess-0.70.16-py311-none-any.whl", hash = "sha256:af4cabb0dac72abfb1e794fa7855c325fd2b55a10a44628a3c1ad3311c04127a", size = 143519, upload-time = "2024-01-28T18:52:28.115Z" },
    { url = "https://mirrors.tuna.tsinghua.edu.cn/pypi/web/packages/0a/7d/a988f258104dcd2ccf1ed40fdc97e26c4ac351eeaf81d76e266c52d84e2f/multiprocess-0.70.16-py312-none-any.whl", hash = "sha256:fc0544c531920dde3b00c29863377f87e1632601092ea2daca74e4beb40faa2e", size = 146741, upload-time = "2024-01-28T18:52:29.395Z" },
    { url = "https://mirrors.tuna.tsinghua.edu.cn/pypi/web/packages/ea/89/38df130f2c799090c978b366cfdf5b96d08de5b29a4a293df7f7429fa50b/multiprocess-0.70.16-py38-none-any.whl", hash = "sha256:a71d82033454891091a226dfc319d0cfa8019a4e888ef9ca910372a446de4435", size = 132628, upload-time = "2024-01-28T18:52:30.853Z" },
    { url = "https://mirrors.tuna.tsinghua.edu.cn/pypi/web/packages/da/d9/f7f9379981e39b8c2511c9e0326d212accacb82f12fbfdc1aa2ce2a7b2b6/multiprocess-0.70.16-py39-none-any.whl", hash = "sha256:a0bafd3ae1b732eac64be2e72038231c1ba97724b60b09400d68f229fcc2fbf3", size = 133351, upload-time = "2024-01-28T18:52:31.981Z" },
]

[[package]]
name = "nodeenv"
version = "1.9.1"
source = { registry = "https://mirrors.tuna.tsinghua.edu.cn/pypi/web/simple" }
sdist = { url = "https://mirrors.tuna.tsinghua.edu.cn/pypi/web/packages/43/16/fc88b08840de0e0a72a2f9d8c6bae36be573e475a6326ae854bcc549fc45/nodeenv-1.9.1.tar.gz", hash = "sha256:6ec12890a2dab7946721edbfbcd91f3319c6ccc9aec47be7c7e6b7011ee6645f", size = 47437, upload-time = "2024-06-04T18:44:11.171Z" }
wheels = [
    { url = "https://mirrors.tuna.tsinghua.edu.cn/pypi/web/packages/d2/1d/1b658dbd2b9fa9c4c9f32accbfc0205d532c8c6194dc0f2a4c0428e7128a/nodeenv-1.9.1-py2.py3-none-any.whl", hash = "sha256:ba11c9782d29c27c70ffbdda2d7415098754709be8a7056d79a737cd901155c9", size = 22314, upload-time = "2024-06-04T18:44:08.352Z" },
]

[[package]]
name = "numpy"
version = "2.3.1"
source = { registry = "https://mirrors.tuna.tsinghua.edu.cn/pypi/web/simple" }
sdist = { url = "https://mirrors.tuna.tsinghua.edu.cn/pypi/web/packages/2e/19/d7c972dfe90a353dbd3efbbe1d14a5951de80c99c9dc1b93cd998d51dc0f/numpy-2.3.1.tar.gz", hash = "sha256:1ec9ae20a4226da374362cca3c62cd753faf2f951440b0e3b98e93c235441d2b", size = 20390372, upload-time = "2025-06-21T12:28:33.469Z" }
wheels = [
    { url = "https://mirrors.tuna.tsinghua.edu.cn/pypi/web/packages/c6/56/71ad5022e2f63cfe0ca93559403d0edef14aea70a841d640bd13cdba578e/numpy-2.3.1-cp312-cp312-macosx_10_13_x86_64.whl", hash = "sha256:2959d8f268f3d8ee402b04a9ec4bb7604555aeacf78b360dc4ec27f1d508177d", size = 20896664, upload-time = "2025-06-21T12:15:30.845Z" },
    { url = "https://mirrors.tuna.tsinghua.edu.cn/pypi/web/packages/25/65/2db52ba049813670f7f987cc5db6dac9be7cd95e923cc6832b3d32d87cef/numpy-2.3.1-cp312-cp312-macosx_11_0_arm64.whl", hash = "sha256:762e0c0c6b56bdedfef9a8e1d4538556438288c4276901ea008ae44091954e29", size = 14131078, upload-time = "2025-06-21T12:15:52.23Z" },
    { url = "https://mirrors.tuna.tsinghua.edu.cn/pypi/web/packages/57/dd/28fa3c17b0e751047ac928c1e1b6990238faad76e9b147e585b573d9d1bd/numpy-2.3.1-cp312-cp312-macosx_14_0_arm64.whl", hash = "sha256:867ef172a0976aaa1f1d1b63cf2090de8b636a7674607d514505fb7276ab08fc", size = 5112554, upload-time = "2025-06-21T12:16:01.434Z" },
    { url = "https://mirrors.tuna.tsinghua.edu.cn/pypi/web/packages/c9/fc/84ea0cba8e760c4644b708b6819d91784c290288c27aca916115e3311d17/numpy-2.3.1-cp312-cp312-macosx_14_0_x86_64.whl", hash = "sha256:4e602e1b8682c2b833af89ba641ad4176053aaa50f5cacda1a27004352dde943", size = 6646560, upload-time = "2025-06-21T12:16:11.895Z" },
    { url = "https://mirrors.tuna.tsinghua.edu.cn/pypi/web/packages/61/b2/512b0c2ddec985ad1e496b0bd853eeb572315c0f07cd6997473ced8f15e2/numpy-2.3.1-cp312-cp312-manylinux_2_28_aarch64.whl", hash = "sha256:8e333040d069eba1652fb08962ec5b76af7f2c7bce1df7e1418c8055cf776f25", size = 14260638, upload-time = "2025-06-21T12:16:32.611Z" },
    { url = "https://mirrors.tuna.tsinghua.edu.cn/pypi/web/packages/6e/45/c51cb248e679a6c6ab14b7a8e3ead3f4a3fe7425fc7a6f98b3f147bec532/numpy-2.3.1-cp312-cp312-manylinux_2_28_x86_64.whl", hash = "sha256:e7cbf5a5eafd8d230a3ce356d892512185230e4781a361229bd902ff403bc660", size = 16632729, upload-time = "2025-06-21T12:16:57.439Z" },
    { url = "https://mirrors.tuna.tsinghua.edu.cn/pypi/web/packages/e4/ff/feb4be2e5c09a3da161b412019caf47183099cbea1132fd98061808c2df2/numpy-2.3.1-cp312-cp312-musllinux_1_2_aarch64.whl", hash = "sha256:5f1b8f26d1086835f442286c1d9b64bb3974b0b1e41bb105358fd07d20872952", size = 15565330, upload-time = "2025-06-21T12:17:20.638Z" },
    { url = "https://mirrors.tuna.tsinghua.edu.cn/pypi/web/packages/bc/6d/ceafe87587101e9ab0d370e4f6e5f3f3a85b9a697f2318738e5e7e176ce3/numpy-2.3.1-cp312-cp312-musllinux_1_2_x86_64.whl", hash = "sha256:ee8340cb48c9b7a5899d1149eece41ca535513a9698098edbade2a8e7a84da77", size = 18361734, upload-time = "2025-06-21T12:17:47.938Z" },
    { url = "https://mirrors.tuna.tsinghua.edu.cn/pypi/web/packages/2b/19/0fb49a3ea088be691f040c9bf1817e4669a339d6e98579f91859b902c636/numpy-2.3.1-cp312-cp312-win32.whl", hash = "sha256:e772dda20a6002ef7061713dc1e2585bc1b534e7909b2030b5a46dae8ff077ab", size = 6320411, upload-time = "2025-06-21T12:17:58.475Z" },
    { url = "https://mirrors.tuna.tsinghua.edu.cn/pypi/web/packages/b1/3e/e28f4c1dd9e042eb57a3eb652f200225e311b608632bc727ae378623d4f8/numpy-2.3.1-cp312-cp312-win_amd64.whl", hash = "sha256:cfecc7822543abdea6de08758091da655ea2210b8ffa1faf116b940693d3df76", size = 12734973, upload-time = "2025-06-21T12:18:17.601Z" },
    { url = "https://mirrors.tuna.tsinghua.edu.cn/pypi/web/packages/04/a8/8a5e9079dc722acf53522b8f8842e79541ea81835e9b5483388701421073/numpy-2.3.1-cp312-cp312-win_arm64.whl", hash = "sha256:7be91b2239af2658653c5bb6f1b8bccafaf08226a258caf78ce44710a0160d30", size = 10191491, upload-time = "2025-06-21T12:18:33.585Z" },
    { url = "https://mirrors.tuna.tsinghua.edu.cn/pypi/web/packages/d4/bd/35ad97006d8abff8631293f8ea6adf07b0108ce6fec68da3c3fcca1197f2/numpy-2.3.1-cp313-cp313-macosx_10_13_x86_64.whl", hash = "sha256:25a1992b0a3fdcdaec9f552ef10d8103186f5397ab45e2d25f8ac51b1a6b97e8", size = 20889381, upload-time = "2025-06-21T12:19:04.103Z" },
    { url = "https://mirrors.tuna.tsinghua.edu.cn/pypi/web/packages/f1/4f/df5923874d8095b6062495b39729178eef4a922119cee32a12ee1bd4664c/numpy-2.3.1-cp313-cp313-macosx_11_0_arm64.whl", hash = "sha256:7dea630156d39b02a63c18f508f85010230409db5b2927ba59c8ba4ab3e8272e", size = 14152726, upload-time = "2025-06-21T12:19:25.599Z" },
    { url = "https://mirrors.tuna.tsinghua.edu.cn/pypi/web/packages/8c/0f/a1f269b125806212a876f7efb049b06c6f8772cf0121139f97774cd95626/numpy-2.3.1-cp313-cp313-macosx_14_0_arm64.whl", hash = "sha256:bada6058dd886061f10ea15f230ccf7dfff40572e99fef440a4a857c8728c9c0", size = 5105145, upload-time = "2025-06-21T12:19:34.782Z" },
    { url = "https://mirrors.tuna.tsinghua.edu.cn/pypi/web/packages/6d/63/a7f7fd5f375b0361682f6ffbf686787e82b7bbd561268e4f30afad2bb3c0/numpy-2.3.1-cp313-cp313-macosx_14_0_x86_64.whl", hash = "sha256:a894f3816eb17b29e4783e5873f92faf55b710c2519e5c351767c51f79d8526d", size = 6639409, upload-time = "2025-06-21T12:19:45.228Z" },
    { url = "https://mirrors.tuna.tsinghua.edu.cn/pypi/web/packages/bf/0d/1854a4121af895aab383f4aa233748f1df4671ef331d898e32426756a8a6/numpy-2.3.1-cp313-cp313-manylinux_2_28_aarch64.whl", hash = "sha256:18703df6c4a4fee55fd3d6e5a253d01c5d33a295409b03fda0c86b3ca2ff41a1", size = 14257630, upload-time = "2025-06-21T12:20:06.544Z" },
    { url = "https://mirrors.tuna.tsinghua.edu.cn/pypi/web/packages/50/30/af1b277b443f2fb08acf1c55ce9d68ee540043f158630d62cef012750f9f/numpy-2.3.1-cp313-cp313-manylinux_2_28_x86_64.whl", hash = "sha256:5902660491bd7a48b2ec16c23ccb9124b8abfd9583c5fdfa123fe6b421e03de1", size = 16627546, upload-time = "2025-06-21T12:20:31.002Z" },
    { url = "https://mirrors.tuna.tsinghua.edu.cn/pypi/web/packages/6e/ec/3b68220c277e463095342d254c61be8144c31208db18d3fd8ef02712bcd6/numpy-2.3.1-cp313-cp313-musllinux_1_2_aarch64.whl", hash = "sha256:36890eb9e9d2081137bd78d29050ba63b8dab95dff7912eadf1185e80074b2a0", size = 15562538, upload-time = "2025-06-21T12:20:54.322Z" },
    { url = "https://mirrors.tuna.tsinghua.edu.cn/pypi/web/packages/77/2b/4014f2bcc4404484021c74d4c5ee8eb3de7e3f7ac75f06672f8dcf85140a/numpy-2.3.1-cp313-cp313-musllinux_1_2_x86_64.whl", hash = "sha256:a780033466159c2270531e2b8ac063704592a0bc62ec4a1b991c7c40705eb0e8", size = 18360327, upload-time = "2025-06-21T12:21:21.053Z" },
    { url = "https://mirrors.tuna.tsinghua.edu.cn/pypi/web/packages/40/8d/2ddd6c9b30fcf920837b8672f6c65590c7d92e43084c25fc65edc22e93ca/numpy-2.3.1-cp313-cp313-win32.whl", hash = "sha256:39bff12c076812595c3a306f22bfe49919c5513aa1e0e70fac756a0be7c2a2b8", size = 6312330, upload-time = "2025-06-21T12:25:07.447Z" },
    { url = "https://mirrors.tuna.tsinghua.edu.cn/pypi/web/packages/dd/c8/beaba449925988d415efccb45bf977ff8327a02f655090627318f6398c7b/numpy-2.3.1-cp313-cp313-win_amd64.whl", hash = "sha256:8d5ee6eec45f08ce507a6570e06f2f879b374a552087a4179ea7838edbcbfa42", size = 12731565, upload-time = "2025-06-21T12:25:26.444Z" },
    { url = "https://mirrors.tuna.tsinghua.edu.cn/pypi/web/packages/0b/c3/5c0c575d7ec78c1126998071f58facfc124006635da75b090805e642c62e/numpy-2.3.1-cp313-cp313-win_arm64.whl", hash = "sha256:0c4d9e0a8368db90f93bd192bfa771ace63137c3488d198ee21dfb8e7771916e", size = 10190262, upload-time = "2025-06-21T12:25:42.196Z" },
    { url = "https://mirrors.tuna.tsinghua.edu.cn/pypi/web/packages/ea/19/a029cd335cf72f79d2644dcfc22d90f09caa86265cbbde3b5702ccef6890/numpy-2.3.1-cp313-cp313t-macosx_10_13_x86_64.whl", hash = "sha256:b0b5397374f32ec0649dd98c652a1798192042e715df918c20672c62fb52d4b8", size = 20987593, upload-time = "2025-06-21T12:21:51.664Z" },
    { url = "https://mirrors.tuna.tsinghua.edu.cn/pypi/web/packages/25/91/8ea8894406209107d9ce19b66314194675d31761fe2cb3c84fe2eeae2f37/numpy-2.3.1-cp313-cp313t-macosx_11_0_arm64.whl", hash = "sha256:c5bdf2015ccfcee8253fb8be695516ac4457c743473a43290fd36eba6a1777eb", size = 14300523, upload-time = "2025-06-21T12:22:13.583Z" },
    { url = "https://mirrors.tuna.tsinghua.edu.cn/pypi/web/packages/a6/7f/06187b0066eefc9e7ce77d5f2ddb4e314a55220ad62dd0bfc9f2c44bac14/numpy-2.3.1-cp313-cp313t-macosx_14_0_arm64.whl", hash = "sha256:d70f20df7f08b90a2062c1f07737dd340adccf2068d0f1b9b3d56e2038979fee", size = 5227993, upload-time = "2025-06-21T12:22:22.53Z" },
    { url = "https://mirrors.tuna.tsinghua.edu.cn/pypi/web/packages/e8/ec/a926c293c605fa75e9cfb09f1e4840098ed46d2edaa6e2152ee35dc01ed3/numpy-2.3.1-cp313-cp313t-macosx_14_0_x86_64.whl", hash = "sha256:2fb86b7e58f9ac50e1e9dd1290154107e47d1eef23a0ae9145ded06ea606f992", size = 6736652, upload-time = "2025-06-21T12:22:33.629Z" },
    { url = "https://mirrors.tuna.tsinghua.edu.cn/pypi/web/packages/e3/62/d68e52fb6fde5586650d4c0ce0b05ff3a48ad4df4ffd1b8866479d1d671d/numpy-2.3.1-cp313-cp313t-manylinux_2_28_aarch64.whl", hash = "sha256:23ab05b2d241f76cb883ce8b9a93a680752fbfcbd51c50eff0b88b979e471d8c", size = 14331561, upload-time = "2025-06-21T12:22:55.056Z" },
    { url = "https://mirrors.tuna.tsinghua.edu.cn/pypi/web/packages/fc/ec/b74d3f2430960044bdad6900d9f5edc2dc0fb8bf5a0be0f65287bf2cbe27/numpy-2.3.1-cp313-cp313t-manylinux_2_28_x86_64.whl", hash = "sha256:ce2ce9e5de4703a673e705183f64fd5da5bf36e7beddcb63a25ee2286e71ca48", size = 16693349, upload-time = "2025-06-21T12:23:20.53Z" },
    { url = "https://mirrors.tuna.tsinghua.edu.cn/pypi/web/packages/0d/15/def96774b9d7eb198ddadfcbd20281b20ebb510580419197e225f5c55c3e/numpy-2.3.1-cp313-cp313t-musllinux_1_2_aarch64.whl", hash = "sha256:c4913079974eeb5c16ccfd2b1f09354b8fed7e0d6f2cab933104a09a6419b1ee", size = 15642053, upload-time = "2025-06-21T12:23:43.697Z" },
    { url = "https://mirrors.tuna.tsinghua.edu.cn/pypi/web/packages/2b/57/c3203974762a759540c6ae71d0ea2341c1fa41d84e4971a8e76d7141678a/numpy-2.3.1-cp313-cp313t-musllinux_1_2_x86_64.whl", hash = "sha256:010ce9b4f00d5c036053ca684c77441f2f2c934fd23bee058b4d6f196efd8280", size = 18434184, upload-time = "2025-06-21T12:24:10.708Z" },
    { url = "https://mirrors.tuna.tsinghua.edu.cn/pypi/web/packages/22/8a/ccdf201457ed8ac6245187850aff4ca56a79edbea4829f4e9f14d46fa9a5/numpy-2.3.1-cp313-cp313t-win32.whl", hash = "sha256:6269b9edfe32912584ec496d91b00b6d34282ca1d07eb10e82dfc780907d6c2e", size = 6440678, upload-time = "2025-06-21T12:24:21.596Z" },
    { url = "https://mirrors.tuna.tsinghua.edu.cn/pypi/web/packages/f1/7e/7f431d8bd8eb7e03d79294aed238b1b0b174b3148570d03a8a8a8f6a0da9/numpy-2.3.1-cp313-cp313t-win_amd64.whl", hash = "sha256:2a809637460e88a113e186e87f228d74ae2852a2e0c44de275263376f17b5bdc", size = 12870697, upload-time = "2025-06-21T12:24:40.644Z" },
    { url = "https://mirrors.tuna.tsinghua.edu.cn/pypi/web/packages/d4/ca/af82bf0fad4c3e573c6930ed743b5308492ff19917c7caaf2f9b6f9e2e98/numpy-2.3.1-cp313-cp313t-win_arm64.whl", hash = "sha256:eccb9a159db9aed60800187bc47a6d3451553f0e1b08b068d8b277ddfbb9b244", size = 10260376, upload-time = "2025-06-21T12:24:56.884Z" },
]

[[package]]
name = "openai"
version = "1.86.0"
source = { registry = "https://mirrors.tuna.tsinghua.edu.cn/pypi/web/simple" }
dependencies = [
    { name = "anyio" },
    { name = "distro" },
    { name = "httpx" },
    { name = "jiter" },
    { name = "pydantic" },
    { name = "sniffio" },
    { name = "tqdm" },
    { name = "typing-extensions" },
]
sdist = { url = "https://mirrors.tuna.tsinghua.edu.cn/pypi/web/packages/ec/7a/9ad4a61f1502f0e59d8c27fb629e28a63259a44d8d31cd2314e1534a2d9f/openai-1.86.0.tar.gz", hash = "sha256:c64d5b788359a8fdf69bd605ae804ce41c1ce2e78b8dd93e2542e0ee267f1e4b", size = 468272, upload-time = "2025-06-10T16:50:32.962Z" }
wheels = [
    { url = "https://mirrors.tuna.tsinghua.edu.cn/pypi/web/packages/58/c1/dfb16b3432810fc9758564f9d1a4dbce6b93b7fb763ba57530c7fc48316d/openai-1.86.0-py3-none-any.whl", hash = "sha256:c8889c39410621fe955c230cc4c21bfe36ec887f4e60a957de05f507d7e1f349", size = 730296, upload-time = "2025-06-10T16:50:30.495Z" },
]

[[package]]
name = "packaging"
version = "25.0"
source = { registry = "https://mirrors.tuna.tsinghua.edu.cn/pypi/web/simple" }
sdist = { url = "https://mirrors.tuna.tsinghua.edu.cn/pypi/web/packages/a1/d4/1fc4078c65507b51b96ca8f8c3ba19e6a61c8253c72794544580a7b6c24d/packaging-25.0.tar.gz", hash = "sha256:d443872c98d677bf60f6a1f2f8c1cb748e8fe762d2bf9d3148b5599295b0fc4f", size = 165727, upload-time = "2025-04-19T11:48:59.673Z" }
wheels = [
    { url = "https://mirrors.tuna.tsinghua.edu.cn/pypi/web/packages/20/12/38679034af332785aac8774540895e234f4d07f7545804097de4b666afd8/packaging-25.0-py3-none-any.whl", hash = "sha256:29572ef2b1f17581046b3a2227d5c611fb25ec70ca1ba8554b24b0e69331a484", size = 66469, upload-time = "2025-04-19T11:48:57.875Z" },
]

[[package]]
name = "pandas"
version = "2.3.0"
source = { registry = "https://mirrors.tuna.tsinghua.edu.cn/pypi/web/simple" }
dependencies = [
    { name = "numpy" },
    { name = "python-dateutil" },
    { name = "pytz" },
    { name = "tzdata" },
]
sdist = { url = "https://mirrors.tuna.tsinghua.edu.cn/pypi/web/packages/72/51/48f713c4c728d7c55ef7444ba5ea027c26998d96d1a40953b346438602fc/pandas-2.3.0.tar.gz", hash = "sha256:34600ab34ebf1131a7613a260a61dbe8b62c188ec0ea4c296da7c9a06b004133", size = 4484490, upload-time = "2025-06-05T03:27:54.133Z" }
wheels = [
    { url = "https://mirrors.tuna.tsinghua.edu.cn/pypi/web/packages/94/46/24192607058dd607dbfacdd060a2370f6afb19c2ccb617406469b9aeb8e7/pandas-2.3.0-cp312-cp312-macosx_10_13_x86_64.whl", hash = "sha256:2eb4728a18dcd2908c7fccf74a982e241b467d178724545a48d0caf534b38ebf", size = 11573865, upload-time = "2025-06-05T03:26:46.774Z" },
    { url = "https://mirrors.tuna.tsinghua.edu.cn/pypi/web/packages/9f/cc/ae8ea3b800757a70c9fdccc68b67dc0280a6e814efcf74e4211fd5dea1ca/pandas-2.3.0-cp312-cp312-macosx_11_0_arm64.whl", hash = "sha256:b9d8c3187be7479ea5c3d30c32a5d73d62a621166675063b2edd21bc47614027", size = 10702154, upload-time = "2025-06-05T16:50:14.439Z" },
    { url = "https://mirrors.tuna.tsinghua.edu.cn/pypi/web/packages/d8/ba/a7883d7aab3d24c6540a2768f679e7414582cc389876d469b40ec749d78b/pandas-2.3.0-cp312-cp312-manylinux_2_17_aarch64.manylinux2014_aarch64.whl", hash = "sha256:9ff730713d4c4f2f1c860e36c005c7cefc1c7c80c21c0688fd605aa43c9fcf09", size = 11262180, upload-time = "2025-06-05T16:50:17.453Z" },
    { url = "https://mirrors.tuna.tsinghua.edu.cn/pypi/web/packages/01/a5/931fc3ad333d9d87b10107d948d757d67ebcfc33b1988d5faccc39c6845c/pandas-2.3.0-cp312-cp312-manylinux_2_17_x86_64.manylinux2014_x86_64.whl", hash = "sha256:ba24af48643b12ffe49b27065d3babd52702d95ab70f50e1b34f71ca703e2c0d", size = 11991493, upload-time = "2025-06-05T03:26:51.813Z" },
    { url = "https://mirrors.tuna.tsinghua.edu.cn/pypi/web/packages/d7/bf/0213986830a92d44d55153c1d69b509431a972eb73f204242988c4e66e86/pandas-2.3.0-cp312-cp312-musllinux_1_2_aarch64.whl", hash = "sha256:404d681c698e3c8a40a61d0cd9412cc7364ab9a9cc6e144ae2992e11a2e77a20", size = 12470733, upload-time = "2025-06-06T00:00:18.651Z" },
    { url = "https://mirrors.tuna.tsinghua.edu.cn/pypi/web/packages/a4/0e/21eb48a3a34a7d4bac982afc2c4eb5ab09f2d988bdf29d92ba9ae8e90a79/pandas-2.3.0-cp312-cp312-musllinux_1_2_x86_64.whl", hash = "sha256:6021910b086b3ca756755e86ddc64e0ddafd5e58e076c72cb1585162e5ad259b", size = 13212406, upload-time = "2025-06-05T03:26:55.992Z" },
    { url = "https://mirrors.tuna.tsinghua.edu.cn/pypi/web/packages/1f/d9/74017c4eec7a28892d8d6e31ae9de3baef71f5a5286e74e6b7aad7f8c837/pandas-2.3.0-cp312-cp312-win_amd64.whl", hash = "sha256:094e271a15b579650ebf4c5155c05dcd2a14fd4fdd72cf4854b2f7ad31ea30be", size = 10976199, upload-time = "2025-06-05T03:26:59.594Z" },
    { url = "https://mirrors.tuna.tsinghua.edu.cn/pypi/web/packages/d3/57/5cb75a56a4842bbd0511c3d1c79186d8315b82dac802118322b2de1194fe/pandas-2.3.0-cp313-cp313-macosx_10_13_x86_64.whl", hash = "sha256:2c7e2fc25f89a49a11599ec1e76821322439d90820108309bf42130d2f36c983", size = 11518913, upload-time = "2025-06-05T03:27:02.757Z" },
    { url = "https://mirrors.tuna.tsinghua.edu.cn/pypi/web/packages/05/01/0c8785610e465e4948a01a059562176e4c8088aa257e2e074db868f86d4e/pandas-2.3.0-cp313-cp313-macosx_11_0_arm64.whl", hash = "sha256:c6da97aeb6a6d233fb6b17986234cc723b396b50a3c6804776351994f2a658fd", size = 10655249, upload-time = "2025-06-05T16:50:20.17Z" },
    { url = "https://mirrors.tuna.tsinghua.edu.cn/pypi/web/packages/e8/6a/47fd7517cd8abe72a58706aab2b99e9438360d36dcdb052cf917b7bf3bdc/pandas-2.3.0-cp313-cp313-manylinux_2_17_aarch64.manylinux2014_aarch64.whl", hash = "sha256:bb32dc743b52467d488e7a7c8039b821da2826a9ba4f85b89ea95274f863280f", size = 11328359, upload-time = "2025-06-05T03:27:06.431Z" },
    { url = "https://mirrors.tuna.tsinghua.edu.cn/pypi/web/packages/2a/b3/463bfe819ed60fb7e7ddffb4ae2ee04b887b3444feee6c19437b8f834837/pandas-2.3.0-cp313-cp313-manylinux_2_17_x86_64.manylinux2014_x86_64.whl", hash = "sha256:213cd63c43263dbb522c1f8a7c9d072e25900f6975596f883f4bebd77295d4f3", size = 12024789, upload-time = "2025-06-05T03:27:09.875Z" },
    { url = "https://mirrors.tuna.tsinghua.edu.cn/pypi/web/packages/04/0c/e0704ccdb0ac40aeb3434d1c641c43d05f75c92e67525df39575ace35468/pandas-2.3.0-cp313-cp313-musllinux_1_2_aarch64.whl", hash = "sha256:1d2b33e68d0ce64e26a4acc2e72d747292084f4e8db4c847c6f5f6cbe56ed6d8", size = 12480734, upload-time = "2025-06-06T00:00:22.246Z" },
    { url = "https://mirrors.tuna.tsinghua.edu.cn/pypi/web/packages/e9/df/815d6583967001153bb27f5cf075653d69d51ad887ebbf4cfe1173a1ac58/pandas-2.3.0-cp313-cp313-musllinux_1_2_x86_64.whl", hash = "sha256:430a63bae10b5086995db1b02694996336e5a8ac9a96b4200572b413dfdfccb9", size = 13223381, upload-time = "2025-06-05T03:27:15.641Z" },
    { url = "https://mirrors.tuna.tsinghua.edu.cn/pypi/web/packages/79/88/ca5973ed07b7f484c493e941dbff990861ca55291ff7ac67c815ce347395/pandas-2.3.0-cp313-cp313-win_amd64.whl", hash = "sha256:4930255e28ff5545e2ca404637bcc56f031893142773b3468dc021c6c32a1390", size = 10970135, upload-time = "2025-06-05T03:27:24.131Z" },
    { url = "https://mirrors.tuna.tsinghua.edu.cn/pypi/web/packages/24/fb/0994c14d1f7909ce83f0b1fb27958135513c4f3f2528bde216180aa73bfc/pandas-2.3.0-cp313-cp313t-macosx_10_13_x86_64.whl", hash = "sha256:f925f1ef673b4bd0271b1809b72b3270384f2b7d9d14a189b12b7fc02574d575", size = 12141356, upload-time = "2025-06-05T03:27:34.547Z" },
    { url = "https://mirrors.tuna.tsinghua.edu.cn/pypi/web/packages/9d/a2/9b903e5962134497ac4f8a96f862ee3081cb2506f69f8e4778ce3d9c9d82/pandas-2.3.0-cp313-cp313t-macosx_11_0_arm64.whl", hash = "sha256:e78ad363ddb873a631e92a3c063ade1ecfb34cae71e9a2be6ad100f875ac1042", size = 11474674, upload-time = "2025-06-05T03:27:39.448Z" },
    { url = "https://mirrors.tuna.tsinghua.edu.cn/pypi/web/packages/81/3a/3806d041bce032f8de44380f866059437fb79e36d6b22c82c187e65f765b/pandas-2.3.0-cp313-cp313t-manylinux_2_17_aarch64.manylinux2014_aarch64.whl", hash = "sha256:951805d146922aed8357e4cc5671b8b0b9be1027f0619cea132a9f3f65f2f09c", size = 11439876, upload-time = "2025-06-05T03:27:43.652Z" },
    { url = "https://mirrors.tuna.tsinghua.edu.cn/pypi/web/packages/15/aa/3fc3181d12b95da71f5c2537c3e3b3af6ab3a8c392ab41ebb766e0929bc6/pandas-2.3.0-cp313-cp313t-manylinux_2_17_x86_64.manylinux2014_x86_64.whl", hash = "sha256:1a881bc1309f3fce34696d07b00f13335c41f5f5a8770a33b09ebe23261cfc67", size = 11966182, upload-time = "2025-06-05T03:27:47.652Z" },
    { url = "https://mirrors.tuna.tsinghua.edu.cn/pypi/web/packages/37/e7/e12f2d9b0a2c4a2cc86e2aabff7ccfd24f03e597d770abfa2acd313ee46b/pandas-2.3.0-cp313-cp313t-musllinux_1_2_aarch64.whl", hash = "sha256:e1991bbb96f4050b09b5f811253c4f3cf05ee89a589379aa36cd623f21a31d6f", size = 12547686, upload-time = "2025-06-06T00:00:26.142Z" },
    { url = "https://mirrors.tuna.tsinghua.edu.cn/pypi/web/packages/39/c2/646d2e93e0af70f4e5359d870a63584dacbc324b54d73e6b3267920ff117/pandas-2.3.0-cp313-cp313t-musllinux_1_2_x86_64.whl", hash = "sha256:bb3be958022198531eb7ec2008cfc78c5b1eed51af8600c6c5d9160d89d8d249", size = 13231847, upload-time = "2025-06-05T03:27:51.465Z" },
]

[[package]]
name = "pexpect"
version = "4.9.0"
source = { registry = "https://pypi.org/simple" }
dependencies = [
    { name = "ptyprocess" },
]
sdist = { url = "https://files.pythonhosted.org/packages/42/92/cc564bf6381ff43ce1f4d06852fc19a2f11d180f23dc32d9588bee2f149d/pexpect-4.9.0.tar.gz", hash = "sha256:ee7d41123f3c9911050ea2c2dac107568dc43b2d3b0c7557a33212c398ead30f", size = 166450, upload-time = "2023-11-25T09:07:26.339Z" }
wheels = [
    { url = "https://files.pythonhosted.org/packages/9e/c3/059298687310d527a58bb01f3b1965787ee3b40dce76752eda8b44e9a2c5/pexpect-4.9.0-py2.py3-none-any.whl", hash = "sha256:7236d1e080e4936be2dc3e326cec0af72acf9212a7e1d060210e70a47e253523", size = 63772, upload-time = "2023-11-25T06:56:14.81Z" },
]

[[package]]
name = "platformdirs"
version = "4.3.8"
source = { registry = "https://mirrors.tuna.tsinghua.edu.cn/pypi/web/simple" }
sdist = { url = "https://mirrors.tuna.tsinghua.edu.cn/pypi/web/packages/fe/8b/3c73abc9c759ecd3f1f7ceff6685840859e8070c4d947c93fae71f6a0bf2/platformdirs-4.3.8.tar.gz", hash = "sha256:3d512d96e16bcb959a814c9f348431070822a6496326a4be0911c40b5a74c2bc", size = 21362, upload-time = "2025-05-07T22:47:42.121Z" }
wheels = [
    { url = "https://mirrors.tuna.tsinghua.edu.cn/pypi/web/packages/fe/39/979e8e21520d4e47a0bbe349e2713c0aac6f3d853d0e5b34d76206c439aa/platformdirs-4.3.8-py3-none-any.whl", hash = "sha256:ff7059bb7eb1179e2685604f4aaf157cfd9535242bd23742eadc3c13542139b4", size = 18567, upload-time = "2025-05-07T22:47:40.376Z" },
]

[[package]]
name = "pluggy"
version = "1.6.0"
source = { registry = "https://mirrors.tuna.tsinghua.edu.cn/pypi/web/simple" }
sdist = { url = "https://mirrors.tuna.tsinghua.edu.cn/pypi/web/packages/f9/e2/3e91f31a7d2b083fe6ef3fa267035b518369d9511ffab804f839851d2779/pluggy-1.6.0.tar.gz", hash = "sha256:7dcc130b76258d33b90f61b658791dede3486c3e6bfb003ee5c9bfb396dd22f3", size = 69412, upload-time = "2025-05-15T12:30:07.975Z" }
wheels = [
    { url = "https://mirrors.tuna.tsinghua.edu.cn/pypi/web/packages/54/20/4d324d65cc6d9205fabedc306948156824eb9f0ee1633355a8f7ec5c66bf/pluggy-1.6.0-py3-none-any.whl", hash = "sha256:e920276dd6813095e9377c0bc5566d94c932c33b27a3e3945d8389c374dd4746", size = 20538, upload-time = "2025-05-15T12:30:06.134Z" },
]

[[package]]
name = "ply"
version = "3.11"
source = { registry = "https://mirrors.tuna.tsinghua.edu.cn/pypi/web/simple" }
sdist = { url = "https://mirrors.tuna.tsinghua.edu.cn/pypi/web/packages/e5/69/882ee5c9d017149285cab114ebeab373308ef0f874fcdac9beb90e0ac4da/ply-3.11.tar.gz", hash = "sha256:00c7c1aaa88358b9c765b6d3000c6eec0ba42abca5351b095321aef446081da3", size = 159130, upload-time = "2018-02-15T19:01:31.097Z" }
wheels = [
    { url = "https://mirrors.tuna.tsinghua.edu.cn/pypi/web/packages/a3/58/35da89ee790598a0700ea49b2a66594140f44dec458c07e8e3d4979137fc/ply-3.11-py2.py3-none-any.whl", hash = "sha256:096f9b8350b65ebd2fd1346b12452efe5b9607f7482813ffca50c22722a807ce", size = 49567, upload-time = "2018-02-15T19:01:27.172Z" },
]

[[package]]
name = "pre-commit"
version = "4.2.0"
source = { registry = "https://mirrors.tuna.tsinghua.edu.cn/pypi/web/simple" }
dependencies = [
    { name = "cfgv" },
    { name = "identify" },
    { name = "nodeenv" },
    { name = "pyyaml" },
    { name = "virtualenv" },
]
sdist = { url = "https://mirrors.tuna.tsinghua.edu.cn/pypi/web/packages/08/39/679ca9b26c7bb2999ff122d50faa301e49af82ca9c066ec061cfbc0c6784/pre_commit-4.2.0.tar.gz", hash = "sha256:601283b9757afd87d40c4c4a9b2b5de9637a8ea02eaff7adc2d0fb4e04841146", size = 193424, upload-time = "2025-03-18T21:35:20.987Z" }
wheels = [
    { url = "https://mirrors.tuna.tsinghua.edu.cn/pypi/web/packages/88/74/a88bf1b1efeae488a0c0b7bdf71429c313722d1fc0f377537fbe554e6180/pre_commit-4.2.0-py2.py3-none-any.whl", hash = "sha256:a009ca7205f1eb497d10b845e52c838a98b6cdd2102a6c8e4540e94ee75c58bd", size = 220707, upload-time = "2025-03-18T21:35:19.343Z" },
]

[[package]]
name = "propcache"
version = "0.3.2"
source = { registry = "https://mirrors.tuna.tsinghua.edu.cn/pypi/web/simple" }
sdist = { url = "https://mirrors.tuna.tsinghua.edu.cn/pypi/web/packages/a6/16/43264e4a779dd8588c21a70f0709665ee8f611211bdd2c87d952cfa7c776/propcache-0.3.2.tar.gz", hash = "sha256:20d7d62e4e7ef05f221e0db2856b979540686342e7dd9973b815599c7057e168", size = 44139, upload-time = "2025-06-09T22:56:06.081Z" }
wheels = [
    { url = "https://mirrors.tuna.tsinghua.edu.cn/pypi/web/packages/a8/42/9ca01b0a6f48e81615dca4765a8f1dd2c057e0540f6116a27dc5ee01dfb6/propcache-0.3.2-cp312-cp312-macosx_10_13_universal2.whl", hash = "sha256:8de106b6c84506b31c27168582cd3cb3000a6412c16df14a8628e5871ff83c10", size = 73674, upload-time = "2025-06-09T22:54:30.551Z" },
    { url = "https://mirrors.tuna.tsinghua.edu.cn/pypi/web/packages/af/6e/21293133beb550f9c901bbece755d582bfaf2176bee4774000bd4dd41884/propcache-0.3.2-cp312-cp312-macosx_10_13_x86_64.whl", hash = "sha256:28710b0d3975117239c76600ea351934ac7b5ff56e60953474342608dbbb6154", size = 43570, upload-time = "2025-06-09T22:54:32.296Z" },
    { url = "https://mirrors.tuna.tsinghua.edu.cn/pypi/web/packages/0c/c8/0393a0a3a2b8760eb3bde3c147f62b20044f0ddac81e9d6ed7318ec0d852/propcache-0.3.2-cp312-cp312-macosx_11_0_arm64.whl", hash = "sha256:ce26862344bdf836650ed2487c3d724b00fbfec4233a1013f597b78c1cb73615", size = 43094, upload-time = "2025-06-09T22:54:33.929Z" },
    { url = "https://mirrors.tuna.tsinghua.edu.cn/pypi/web/packages/37/2c/489afe311a690399d04a3e03b069225670c1d489eb7b044a566511c1c498/propcache-0.3.2-cp312-cp312-manylinux_2_17_aarch64.manylinux2014_aarch64.whl", hash = "sha256:bca54bd347a253af2cf4544bbec232ab982f4868de0dd684246b67a51bc6b1db", size = 226958, upload-time = "2025-06-09T22:54:35.186Z" },
    { url = "https://mirrors.tuna.tsinghua.edu.cn/pypi/web/packages/9d/ca/63b520d2f3d418c968bf596839ae26cf7f87bead026b6192d4da6a08c467/propcache-0.3.2-cp312-cp312-manylinux_2_17_ppc64le.manylinux2014_ppc64le.whl", hash = "sha256:55780d5e9a2ddc59711d727226bb1ba83a22dd32f64ee15594b9392b1f544eb1", size = 234894, upload-time = "2025-06-09T22:54:36.708Z" },
    { url = "https://mirrors.tuna.tsinghua.edu.cn/pypi/web/packages/11/60/1d0ed6fff455a028d678df30cc28dcee7af77fa2b0e6962ce1df95c9a2a9/propcache-0.3.2-cp312-cp312-manylinux_2_17_s390x.manylinux2014_s390x.whl", hash = "sha256:035e631be25d6975ed87ab23153db6a73426a48db688070d925aa27e996fe93c", size = 233672, upload-time = "2025-06-09T22:54:38.062Z" },
    { url = "https://mirrors.tuna.tsinghua.edu.cn/pypi/web/packages/37/7c/54fd5301ef38505ab235d98827207176a5c9b2aa61939b10a460ca53e123/propcache-0.3.2-cp312-cp312-manylinux_2_17_x86_64.manylinux2014_x86_64.whl", hash = "sha256:ee6f22b6eaa39297c751d0e80c0d3a454f112f5c6481214fcf4c092074cecd67", size = 224395, upload-time = "2025-06-09T22:54:39.634Z" },
    { url = "https://mirrors.tuna.tsinghua.edu.cn/pypi/web/packages/ee/1a/89a40e0846f5de05fdc6779883bf46ba980e6df4d2ff8fb02643de126592/propcache-0.3.2-cp312-cp312-manylinux_2_5_i686.manylinux1_i686.manylinux_2_17_i686.manylinux2014_i686.whl", hash = "sha256:7ca3aee1aa955438c4dba34fc20a9f390e4c79967257d830f137bd5a8a32ed3b", size = 212510, upload-time = "2025-06-09T22:54:41.565Z" },
    { url = "https://mirrors.tuna.tsinghua.edu.cn/pypi/web/packages/5e/33/ca98368586c9566a6b8d5ef66e30484f8da84c0aac3f2d9aec6d31a11bd5/propcache-0.3.2-cp312-cp312-musllinux_1_2_aarch64.whl", hash = "sha256:7a4f30862869fa2b68380d677cc1c5fcf1e0f2b9ea0cf665812895c75d0ca3b8", size = 222949, upload-time = "2025-06-09T22:54:43.038Z" },
    { url = "https://mirrors.tuna.tsinghua.edu.cn/pypi/web/packages/ba/11/ace870d0aafe443b33b2f0b7efdb872b7c3abd505bfb4890716ad7865e9d/propcache-0.3.2-cp312-cp312-musllinux_1_2_armv7l.whl", hash = "sha256:b77ec3c257d7816d9f3700013639db7491a434644c906a2578a11daf13176251", size = 217258, upload-time = "2025-06-09T22:54:44.376Z" },
    { url = "https://mirrors.tuna.tsinghua.edu.cn/pypi/web/packages/5b/d2/86fd6f7adffcfc74b42c10a6b7db721d1d9ca1055c45d39a1a8f2a740a21/propcache-0.3.2-cp312-cp312-musllinux_1_2_i686.whl", hash = "sha256:cab90ac9d3f14b2d5050928483d3d3b8fb6b4018893fc75710e6aa361ecb2474", size = 213036, upload-time = "2025-06-09T22:54:46.243Z" },
    { url = "https://mirrors.tuna.tsinghua.edu.cn/pypi/web/packages/07/94/2d7d1e328f45ff34a0a284cf5a2847013701e24c2a53117e7c280a4316b3/propcache-0.3.2-cp312-cp312-musllinux_1_2_ppc64le.whl", hash = "sha256:0b504d29f3c47cf6b9e936c1852246c83d450e8e063d50562115a6be6d3a2535", size = 227684, upload-time = "2025-06-09T22:54:47.63Z" },
    { url = "https://mirrors.tuna.tsinghua.edu.cn/pypi/web/packages/b7/05/37ae63a0087677e90b1d14710e532ff104d44bc1efa3b3970fff99b891dc/propcache-0.3.2-cp312-cp312-musllinux_1_2_s390x.whl", hash = "sha256:ce2ac2675a6aa41ddb2a0c9cbff53780a617ac3d43e620f8fd77ba1c84dcfc06", size = 234562, upload-time = "2025-06-09T22:54:48.982Z" },
    { url = "https://mirrors.tuna.tsinghua.edu.cn/pypi/web/packages/a4/7c/3f539fcae630408d0bd8bf3208b9a647ccad10976eda62402a80adf8fc34/propcache-0.3.2-cp312-cp312-musllinux_1_2_x86_64.whl", hash = "sha256:62b4239611205294cc433845b914131b2a1f03500ff3c1ed093ed216b82621e1", size = 222142, upload-time = "2025-06-09T22:54:50.424Z" },
    { url = "https://mirrors.tuna.tsinghua.edu.cn/pypi/web/packages/7c/d2/34b9eac8c35f79f8a962546b3e97e9d4b990c420ee66ac8255d5d9611648/propcache-0.3.2-cp312-cp312-win32.whl", hash = "sha256:df4a81b9b53449ebc90cc4deefb052c1dd934ba85012aa912c7ea7b7e38b60c1", size = 37711, upload-time = "2025-06-09T22:54:52.072Z" },
    { url = "https://mirrors.tuna.tsinghua.edu.cn/pypi/web/packages/19/61/d582be5d226cf79071681d1b46b848d6cb03d7b70af7063e33a2787eaa03/propcache-0.3.2-cp312-cp312-win_amd64.whl", hash = "sha256:7046e79b989d7fe457bb755844019e10f693752d169076138abf17f31380800c", size = 41479, upload-time = "2025-06-09T22:54:53.234Z" },
    { url = "https://mirrors.tuna.tsinghua.edu.cn/pypi/web/packages/dc/d1/8c747fafa558c603c4ca19d8e20b288aa0c7cda74e9402f50f31eb65267e/propcache-0.3.2-cp313-cp313-macosx_10_13_universal2.whl", hash = "sha256:ca592ed634a73ca002967458187109265e980422116c0a107cf93d81f95af945", size = 71286, upload-time = "2025-06-09T22:54:54.369Z" },
    { url = "https://mirrors.tuna.tsinghua.edu.cn/pypi/web/packages/61/99/d606cb7986b60d89c36de8a85d58764323b3a5ff07770a99d8e993b3fa73/propcache-0.3.2-cp313-cp313-macosx_10_13_x86_64.whl", hash = "sha256:9ecb0aad4020e275652ba3975740f241bd12a61f1a784df044cf7477a02bc252", size = 42425, upload-time = "2025-06-09T22:54:55.642Z" },
    { url = "https://mirrors.tuna.tsinghua.edu.cn/pypi/web/packages/8c/96/ef98f91bbb42b79e9bb82bdd348b255eb9d65f14dbbe3b1594644c4073f7/propcache-0.3.2-cp313-cp313-macosx_11_0_arm64.whl", hash = "sha256:7f08f1cc28bd2eade7a8a3d2954ccc673bb02062e3e7da09bc75d843386b342f", size = 41846, upload-time = "2025-06-09T22:54:57.246Z" },
    { url = "https://mirrors.tuna.tsinghua.edu.cn/pypi/web/packages/5b/ad/3f0f9a705fb630d175146cd7b1d2bf5555c9beaed54e94132b21aac098a6/propcache-0.3.2-cp313-cp313-manylinux_2_17_aarch64.manylinux2014_aarch64.whl", hash = "sha256:d1a342c834734edb4be5ecb1e9fb48cb64b1e2320fccbd8c54bf8da8f2a84c33", size = 208871, upload-time = "2025-06-09T22:54:58.975Z" },
    { url = "https://mirrors.tuna.tsinghua.edu.cn/pypi/web/packages/3a/38/2085cda93d2c8b6ec3e92af2c89489a36a5886b712a34ab25de9fbca7992/propcache-0.3.2-cp313-cp313-manylinux_2_17_ppc64le.manylinux2014_ppc64le.whl", hash = "sha256:8a544caaae1ac73f1fecfae70ded3e93728831affebd017d53449e3ac052ac1e", size = 215720, upload-time = "2025-06-09T22:55:00.471Z" },
    { url = "https://mirrors.tuna.tsinghua.edu.cn/pypi/web/packages/61/c1/d72ea2dc83ac7f2c8e182786ab0fc2c7bd123a1ff9b7975bee671866fe5f/propcache-0.3.2-cp313-cp313-manylinux_2_17_s390x.manylinux2014_s390x.whl", hash = "sha256:310d11aa44635298397db47a3ebce7db99a4cc4b9bbdfcf6c98a60c8d5261cf1", size = 215203, upload-time = "2025-06-09T22:55:01.834Z" },
    { url = "https://mirrors.tuna.tsinghua.edu.cn/pypi/web/packages/af/81/b324c44ae60c56ef12007105f1460d5c304b0626ab0cc6b07c8f2a9aa0b8/propcache-0.3.2-cp313-cp313-manylinux_2_17_x86_64.manylinux2014_x86_64.whl", hash = "sha256:4c1396592321ac83157ac03a2023aa6cc4a3cc3cfdecb71090054c09e5a7cce3", size = 206365, upload-time = "2025-06-09T22:55:03.199Z" },
    { url = "https://mirrors.tuna.tsinghua.edu.cn/pypi/web/packages/09/73/88549128bb89e66d2aff242488f62869014ae092db63ccea53c1cc75a81d/propcache-0.3.2-cp313-cp313-manylinux_2_5_i686.manylinux1_i686.manylinux_2_17_i686.manylinux2014_i686.whl", hash = "sha256:8cabf5b5902272565e78197edb682017d21cf3b550ba0460ee473753f28d23c1", size = 196016, upload-time = "2025-06-09T22:55:04.518Z" },
    { url = "https://mirrors.tuna.tsinghua.edu.cn/pypi/web/packages/b9/3f/3bdd14e737d145114a5eb83cb172903afba7242f67c5877f9909a20d948d/propcache-0.3.2-cp313-cp313-musllinux_1_2_aarch64.whl", hash = "sha256:0a2f2235ac46a7aa25bdeb03a9e7060f6ecbd213b1f9101c43b3090ffb971ef6", size = 205596, upload-time = "2025-06-09T22:55:05.942Z" },
    { url = "https://mirrors.tuna.tsinghua.edu.cn/pypi/web/packages/0f/ca/2f4aa819c357d3107c3763d7ef42c03980f9ed5c48c82e01e25945d437c1/propcache-0.3.2-cp313-cp313-musllinux_1_2_armv7l.whl", hash = "sha256:92b69e12e34869a6970fd2f3da91669899994b47c98f5d430b781c26f1d9f387", size = 200977, upload-time = "2025-06-09T22:55:07.792Z" },
    { url = "https://mirrors.tuna.tsinghua.edu.cn/pypi/web/packages/cd/4a/e65276c7477533c59085251ae88505caf6831c0e85ff8b2e31ebcbb949b1/propcache-0.3.2-cp313-cp313-musllinux_1_2_i686.whl", hash = "sha256:54e02207c79968ebbdffc169591009f4474dde3b4679e16634d34c9363ff56b4", size = 197220, upload-time = "2025-06-09T22:55:09.173Z" },
    { url = "https://mirrors.tuna.tsinghua.edu.cn/pypi/web/packages/7c/54/fc7152e517cf5578278b242396ce4d4b36795423988ef39bb8cd5bf274c8/propcache-0.3.2-cp313-cp313-musllinux_1_2_ppc64le.whl", hash = "sha256:4adfb44cb588001f68c5466579d3f1157ca07f7504fc91ec87862e2b8e556b88", size = 210642, upload-time = "2025-06-09T22:55:10.62Z" },
    { url = "https://mirrors.tuna.tsinghua.edu.cn/pypi/web/packages/b9/80/abeb4a896d2767bf5f1ea7b92eb7be6a5330645bd7fb844049c0e4045d9d/propcache-0.3.2-cp313-cp313-musllinux_1_2_s390x.whl", hash = "sha256:fd3e6019dc1261cd0291ee8919dd91fbab7b169bb76aeef6c716833a3f65d206", size = 212789, upload-time = "2025-06-09T22:55:12.029Z" },
    { url = "https://mirrors.tuna.tsinghua.edu.cn/pypi/web/packages/b3/db/ea12a49aa7b2b6d68a5da8293dcf50068d48d088100ac016ad92a6a780e6/propcache-0.3.2-cp313-cp313-musllinux_1_2_x86_64.whl", hash = "sha256:4c181cad81158d71c41a2bce88edce078458e2dd5ffee7eddd6b05da85079f43", size = 205880, upload-time = "2025-06-09T22:55:13.45Z" },
    { url = "https://mirrors.tuna.tsinghua.edu.cn/pypi/web/packages/d1/e5/9076a0bbbfb65d1198007059c65639dfd56266cf8e477a9707e4b1999ff4/propcache-0.3.2-cp313-cp313-win32.whl", hash = "sha256:8a08154613f2249519e549de2330cf8e2071c2887309a7b07fb56098f5170a02", size = 37220, upload-time = "2025-06-09T22:55:15.284Z" },
    { url = "https://mirrors.tuna.tsinghua.edu.cn/pypi/web/packages/d3/f5/b369e026b09a26cd77aa88d8fffd69141d2ae00a2abaaf5380d2603f4b7f/propcache-0.3.2-cp313-cp313-win_amd64.whl", hash = "sha256:e41671f1594fc4ab0a6dec1351864713cb3a279910ae8b58f884a88a0a632c05", size = 40678, upload-time = "2025-06-09T22:55:16.445Z" },
    { url = "https://mirrors.tuna.tsinghua.edu.cn/pypi/web/packages/a4/3a/6ece377b55544941a08d03581c7bc400a3c8cd3c2865900a68d5de79e21f/propcache-0.3.2-cp313-cp313t-macosx_10_13_universal2.whl", hash = "sha256:9a3cf035bbaf035f109987d9d55dc90e4b0e36e04bbbb95af3055ef17194057b", size = 76560, upload-time = "2025-06-09T22:55:17.598Z" },
    { url = "https://mirrors.tuna.tsinghua.edu.cn/pypi/web/packages/0c/da/64a2bb16418740fa634b0e9c3d29edff1db07f56d3546ca2d86ddf0305e1/propcache-0.3.2-cp313-cp313t-macosx_10_13_x86_64.whl", hash = "sha256:156c03d07dc1323d8dacaa221fbe028c5c70d16709cdd63502778e6c3ccca1b0", size = 44676, upload-time = "2025-06-09T22:55:18.922Z" },
    { url = "https://mirrors.tuna.tsinghua.edu.cn/pypi/web/packages/36/7b/f025e06ea51cb72c52fb87e9b395cced02786610b60a3ed51da8af017170/propcache-0.3.2-cp313-cp313t-macosx_11_0_arm64.whl", hash = "sha256:74413c0ba02ba86f55cf60d18daab219f7e531620c15f1e23d95563f505efe7e", size = 44701, upload-time = "2025-06-09T22:55:20.106Z" },
    { url = "https://mirrors.tuna.tsinghua.edu.cn/pypi/web/packages/a4/00/faa1b1b7c3b74fc277f8642f32a4c72ba1d7b2de36d7cdfb676db7f4303e/propcache-0.3.2-cp313-cp313t-manylinux_2_17_aarch64.manylinux2014_aarch64.whl", hash = "sha256:f066b437bb3fa39c58ff97ab2ca351db465157d68ed0440abecb21715eb24b28", size = 276934, upload-time = "2025-06-09T22:55:21.5Z" },
    { url = "https://mirrors.tuna.tsinghua.edu.cn/pypi/web/packages/74/ab/935beb6f1756e0476a4d5938ff44bf0d13a055fed880caf93859b4f1baf4/propcache-0.3.2-cp313-cp313t-manylinux_2_17_ppc64le.manylinux2014_ppc64le.whl", hash = "sha256:f1304b085c83067914721e7e9d9917d41ad87696bf70f0bc7dee450e9c71ad0a", size = 278316, upload-time = "2025-06-09T22:55:22.918Z" },
    { url = "https://mirrors.tuna.tsinghua.edu.cn/pypi/web/packages/f8/9d/994a5c1ce4389610838d1caec74bdf0e98b306c70314d46dbe4fcf21a3e2/propcache-0.3.2-cp313-cp313t-manylinux_2_17_s390x.manylinux2014_s390x.whl", hash = "sha256:ab50cef01b372763a13333b4e54021bdcb291fc9a8e2ccb9c2df98be51bcde6c", size = 282619, upload-time = "2025-06-09T22:55:24.651Z" },
    { url = "https://mirrors.tuna.tsinghua.edu.cn/pypi/web/packages/2b/00/a10afce3d1ed0287cef2e09506d3be9822513f2c1e96457ee369adb9a6cd/propcache-0.3.2-cp313-cp313t-manylinux_2_17_x86_64.manylinux2014_x86_64.whl", hash = "sha256:fad3b2a085ec259ad2c2842666b2a0a49dea8463579c606426128925af1ed725", size = 265896, upload-time = "2025-06-09T22:55:26.049Z" },
    { url = "https://mirrors.tuna.tsinghua.edu.cn/pypi/web/packages/2e/a8/2aa6716ffa566ca57c749edb909ad27884680887d68517e4be41b02299f3/propcache-0.3.2-cp313-cp313t-manylinux_2_5_i686.manylinux1_i686.manylinux_2_17_i686.manylinux2014_i686.whl", hash = "sha256:261fa020c1c14deafd54c76b014956e2f86991af198c51139faf41c4d5e83892", size = 252111, upload-time = "2025-06-09T22:55:27.381Z" },
    { url = "https://mirrors.tuna.tsinghua.edu.cn/pypi/web/packages/36/4f/345ca9183b85ac29c8694b0941f7484bf419c7f0fea2d1e386b4f7893eed/propcache-0.3.2-cp313-cp313t-musllinux_1_2_aarch64.whl", hash = "sha256:46d7f8aa79c927e5f987ee3a80205c987717d3659f035c85cf0c3680526bdb44", size = 268334, upload-time = "2025-06-09T22:55:28.747Z" },
    { url = "https://mirrors.tuna.tsinghua.edu.cn/pypi/web/packages/3e/ca/fcd54f78b59e3f97b3b9715501e3147f5340167733d27db423aa321e7148/propcache-0.3.2-cp313-cp313t-musllinux_1_2_armv7l.whl", hash = "sha256:6d8f3f0eebf73e3c0ff0e7853f68be638b4043c65a70517bb575eff54edd8dbe", size = 255026, upload-time = "2025-06-09T22:55:30.184Z" },
    { url = "https://mirrors.tuna.tsinghua.edu.cn/pypi/web/packages/8b/95/8e6a6bbbd78ac89c30c225210a5c687790e532ba4088afb8c0445b77ef37/propcache-0.3.2-cp313-cp313t-musllinux_1_2_i686.whl", hash = "sha256:03c89c1b14a5452cf15403e291c0ccd7751d5b9736ecb2c5bab977ad6c5bcd81", size = 250724, upload-time = "2025-06-09T22:55:31.646Z" },
    { url = "https://mirrors.tuna.tsinghua.edu.cn/pypi/web/packages/ee/b0/0dd03616142baba28e8b2d14ce5df6631b4673850a3d4f9c0f9dd714a404/propcache-0.3.2-cp313-cp313t-musllinux_1_2_ppc64le.whl", hash = "sha256:0cc17efde71e12bbaad086d679ce575268d70bc123a5a71ea7ad76f70ba30bba", size = 268868, upload-time = "2025-06-09T22:55:33.209Z" },
    { url = "https://mirrors.tuna.tsinghua.edu.cn/pypi/web/packages/c5/98/2c12407a7e4fbacd94ddd32f3b1e3d5231e77c30ef7162b12a60e2dd5ce3/propcache-0.3.2-cp313-cp313t-musllinux_1_2_s390x.whl", hash = "sha256:acdf05d00696bc0447e278bb53cb04ca72354e562cf88ea6f9107df8e7fd9770", size = 271322, upload-time = "2025-06-09T22:55:35.065Z" },
    { url = "https://mirrors.tuna.tsinghua.edu.cn/pypi/web/packages/35/91/9cb56efbb428b006bb85db28591e40b7736847b8331d43fe335acf95f6c8/propcache-0.3.2-cp313-cp313t-musllinux_1_2_x86_64.whl", hash = "sha256:4445542398bd0b5d32df908031cb1b30d43ac848e20470a878b770ec2dcc6330", size = 265778, upload-time = "2025-06-09T22:55:36.45Z" },
    { url = "https://mirrors.tuna.tsinghua.edu.cn/pypi/web/packages/9a/4c/b0fe775a2bdd01e176b14b574be679d84fc83958335790f7c9a686c1f468/propcache-0.3.2-cp313-cp313t-win32.whl", hash = "sha256:f86e5d7cd03afb3a1db8e9f9f6eff15794e79e791350ac48a8c924e6f439f394", size = 41175, upload-time = "2025-06-09T22:55:38.436Z" },
    { url = "https://mirrors.tuna.tsinghua.edu.cn/pypi/web/packages/a4/ff/47f08595e3d9b5e149c150f88d9714574f1a7cbd89fe2817158a952674bf/propcache-0.3.2-cp313-cp313t-win_amd64.whl", hash = "sha256:9704bedf6e7cbe3c65eca4379a9b53ee6a83749f047808cbb5044d40d7d72198", size = 44857, upload-time = "2025-06-09T22:55:39.687Z" },
    { url = "https://mirrors.tuna.tsinghua.edu.cn/pypi/web/packages/cc/35/cc0aaecf278bb4575b8555f2b137de5ab821595ddae9da9d3cd1da4072c7/propcache-0.3.2-py3-none-any.whl", hash = "sha256:98f1ec44fb675f5052cccc8e609c46ed23a35a1cfd18545ad4e29002d858a43f", size = 12663, upload-time = "2025-06-09T22:56:04.484Z" },
]

[[package]]
name = "ptyprocess"
version = "0.7.0"
source = { registry = "https://pypi.org/simple" }
sdist = { url = "https://files.pythonhosted.org/packages/20/e5/16ff212c1e452235a90aeb09066144d0c5a6a8c0834397e03f5224495c4e/ptyprocess-0.7.0.tar.gz", hash = "sha256:5c5d0a3b48ceee0b48485e0c26037c0acd7d29765ca3fbb5cb3831d347423220", size = 70762, upload-time = "2020-12-28T15:15:30.155Z" }
wheels = [
    { url = "https://files.pythonhosted.org/packages/22/a6/858897256d0deac81a172289110f31629fc4cee19b6f01283303e18c8db3/ptyprocess-0.7.0-py2.py3-none-any.whl", hash = "sha256:4b41f3967fce3af57cc7e94b888626c18bf37a083e3651ca8feeb66d492fef35", size = 13993, upload-time = "2020-12-28T15:15:28.35Z" },
]

[[package]]
name = "pyarrow"
version = "20.0.0"
source = { registry = "https://mirrors.tuna.tsinghua.edu.cn/pypi/web/simple" }
sdist = { url = "https://mirrors.tuna.tsinghua.edu.cn/pypi/web/packages/a2/ee/a7810cb9f3d6e9238e61d312076a9859bf3668fd21c69744de9532383912/pyarrow-20.0.0.tar.gz", hash = "sha256:febc4a913592573c8d5805091a6c2b5064c8bd6e002131f01061797d91c783c1", size = 1125187, upload-time = "2025-04-27T12:34:23.264Z" }
wheels = [
    { url = "https://mirrors.tuna.tsinghua.edu.cn/pypi/web/packages/a1/d6/0c10e0d54f6c13eb464ee9b67a68b8c71bcf2f67760ef5b6fbcddd2ab05f/pyarrow-20.0.0-cp312-cp312-macosx_12_0_arm64.whl", hash = "sha256:75a51a5b0eef32727a247707d4755322cb970be7e935172b6a3a9f9ae98404ba", size = 30815067, upload-time = "2025-04-27T12:29:44.384Z" },
    { url = "https://mirrors.tuna.tsinghua.edu.cn/pypi/web/packages/7e/e2/04e9874abe4094a06fd8b0cbb0f1312d8dd7d707f144c2ec1e5e8f452ffa/pyarrow-20.0.0-cp312-cp312-macosx_12_0_x86_64.whl", hash = "sha256:211d5e84cecc640c7a3ab900f930aaff5cd2702177e0d562d426fb7c4f737781", size = 32297128, upload-time = "2025-04-27T12:29:52.038Z" },
    { url = "https://mirrors.tuna.tsinghua.edu.cn/pypi/web/packages/31/fd/c565e5dcc906a3b471a83273039cb75cb79aad4a2d4a12f76cc5ae90a4b8/pyarrow-20.0.0-cp312-cp312-manylinux_2_17_aarch64.manylinux2014_aarch64.whl", hash = "sha256:4ba3cf4182828be7a896cbd232aa8dd6a31bd1f9e32776cc3796c012855e1199", size = 41334890, upload-time = "2025-04-27T12:29:59.452Z" },
    { url = "https://mirrors.tuna.tsinghua.edu.cn/pypi/web/packages/af/a9/3bdd799e2c9b20c1ea6dc6fa8e83f29480a97711cf806e823f808c2316ac/pyarrow-20.0.0-cp312-cp312-manylinux_2_17_x86_64.manylinux2014_x86_64.whl", hash = "sha256:2c3a01f313ffe27ac4126f4c2e5ea0f36a5fc6ab51f8726cf41fee4b256680bd", size = 42421775, upload-time = "2025-04-27T12:30:06.875Z" },
    { url = "https://mirrors.tuna.tsinghua.edu.cn/pypi/web/packages/10/f7/da98ccd86354c332f593218101ae56568d5dcedb460e342000bd89c49cc1/pyarrow-20.0.0-cp312-cp312-manylinux_2_28_aarch64.whl", hash = "sha256:a2791f69ad72addd33510fec7bb14ee06c2a448e06b649e264c094c5b5f7ce28", size = 40687231, upload-time = "2025-04-27T12:30:13.954Z" },
    { url = "https://mirrors.tuna.tsinghua.edu.cn/pypi/web/packages/bb/1b/2168d6050e52ff1e6cefc61d600723870bf569cbf41d13db939c8cf97a16/pyarrow-20.0.0-cp312-cp312-manylinux_2_28_x86_64.whl", hash = "sha256:4250e28a22302ce8692d3a0e8ec9d9dde54ec00d237cff4dfa9c1fbf79e472a8", size = 42295639, upload-time = "2025-04-27T12:30:21.949Z" },
    { url = "https://mirrors.tuna.tsinghua.edu.cn/pypi/web/packages/b2/66/2d976c0c7158fd25591c8ca55aee026e6d5745a021915a1835578707feb3/pyarrow-20.0.0-cp312-cp312-musllinux_1_2_aarch64.whl", hash = "sha256:89e030dc58fc760e4010148e6ff164d2f44441490280ef1e97a542375e41058e", size = 42908549, upload-time = "2025-04-27T12:30:29.551Z" },
    { url = "https://mirrors.tuna.tsinghua.edu.cn/pypi/web/packages/31/a9/dfb999c2fc6911201dcbf348247f9cc382a8990f9ab45c12eabfd7243a38/pyarrow-20.0.0-cp312-cp312-musllinux_1_2_x86_64.whl", hash = "sha256:6102b4864d77102dbbb72965618e204e550135a940c2534711d5ffa787df2a5a", size = 44557216, upload-time = "2025-04-27T12:30:36.977Z" },
    { url = "https://mirrors.tuna.tsinghua.edu.cn/pypi/web/packages/a0/8e/9adee63dfa3911be2382fb4d92e4b2e7d82610f9d9f668493bebaa2af50f/pyarrow-20.0.0-cp312-cp312-win_amd64.whl", hash = "sha256:96d6a0a37d9c98be08f5ed6a10831d88d52cac7b13f5287f1e0f625a0de8062b", size = 25660496, upload-time = "2025-04-27T12:30:42.809Z" },
    { url = "https://mirrors.tuna.tsinghua.edu.cn/pypi/web/packages/9b/aa/daa413b81446d20d4dad2944110dcf4cf4f4179ef7f685dd5a6d7570dc8e/pyarrow-20.0.0-cp313-cp313-macosx_12_0_arm64.whl", hash = "sha256:a15532e77b94c61efadde86d10957950392999503b3616b2ffcef7621a002893", size = 30798501, upload-time = "2025-04-27T12:30:48.351Z" },
    { url = "https://mirrors.tuna.tsinghua.edu.cn/pypi/web/packages/ff/75/2303d1caa410925de902d32ac215dc80a7ce7dd8dfe95358c165f2adf107/pyarrow-20.0.0-cp313-cp313-macosx_12_0_x86_64.whl", hash = "sha256:dd43f58037443af715f34f1322c782ec463a3c8a94a85fdb2d987ceb5658e061", size = 32277895, upload-time = "2025-04-27T12:30:55.238Z" },
    { url = "https://mirrors.tuna.tsinghua.edu.cn/pypi/web/packages/92/41/fe18c7c0b38b20811b73d1bdd54b1fccba0dab0e51d2048878042d84afa8/pyarrow-20.0.0-cp313-cp313-manylinux_2_17_aarch64.manylinux2014_aarch64.whl", hash = "sha256:aa0d288143a8585806e3cc7c39566407aab646fb9ece164609dac1cfff45f6ae", size = 41327322, upload-time = "2025-04-27T12:31:05.587Z" },
    { url = "https://mirrors.tuna.tsinghua.edu.cn/pypi/web/packages/da/ab/7dbf3d11db67c72dbf36ae63dcbc9f30b866c153b3a22ef728523943eee6/pyarrow-20.0.0-cp313-cp313-manylinux_2_17_x86_64.manylinux2014_x86_64.whl", hash = "sha256:b6953f0114f8d6f3d905d98e987d0924dabce59c3cda380bdfaa25a6201563b4", size = 42411441, upload-time = "2025-04-27T12:31:15.675Z" },
    { url = "https://mirrors.tuna.tsinghua.edu.cn/pypi/web/packages/90/c3/0c7da7b6dac863af75b64e2f827e4742161128c350bfe7955b426484e226/pyarrow-20.0.0-cp313-cp313-manylinux_2_28_aarch64.whl", hash = "sha256:991f85b48a8a5e839b2128590ce07611fae48a904cae6cab1f089c5955b57eb5", size = 40677027, upload-time = "2025-04-27T12:31:24.631Z" },
    { url = "https://mirrors.tuna.tsinghua.edu.cn/pypi/web/packages/be/27/43a47fa0ff9053ab5203bb3faeec435d43c0d8bfa40179bfd076cdbd4e1c/pyarrow-20.0.0-cp313-cp313-manylinux_2_28_x86_64.whl", hash = "sha256:97c8dc984ed09cb07d618d57d8d4b67a5100a30c3818c2fb0b04599f0da2de7b", size = 42281473, upload-time = "2025-04-27T12:31:31.311Z" },
    { url = "https://mirrors.tuna.tsinghua.edu.cn/pypi/web/packages/bc/0b/d56c63b078876da81bbb9ba695a596eabee9b085555ed12bf6eb3b7cab0e/pyarrow-20.0.0-cp313-cp313-musllinux_1_2_aarch64.whl", hash = "sha256:9b71daf534f4745818f96c214dbc1e6124d7daf059167330b610fc69b6f3d3e3", size = 42893897, upload-time = "2025-04-27T12:31:39.406Z" },
    { url = "https://mirrors.tuna.tsinghua.edu.cn/pypi/web/packages/92/ac/7d4bd020ba9145f354012838692d48300c1b8fe5634bfda886abcada67ed/pyarrow-20.0.0-cp313-cp313-musllinux_1_2_x86_64.whl", hash = "sha256:e8b88758f9303fa5a83d6c90e176714b2fd3852e776fc2d7e42a22dd6c2fb368", size = 44543847, upload-time = "2025-04-27T12:31:45.997Z" },
    { url = "https://mirrors.tuna.tsinghua.edu.cn/pypi/web/packages/9d/07/290f4abf9ca702c5df7b47739c1b2c83588641ddfa2cc75e34a301d42e55/pyarrow-20.0.0-cp313-cp313-win_amd64.whl", hash = "sha256:30b3051b7975801c1e1d387e17c588d8ab05ced9b1e14eec57915f79869b5031", size = 25653219, upload-time = "2025-04-27T12:31:54.11Z" },
    { url = "https://mirrors.tuna.tsinghua.edu.cn/pypi/web/packages/95/df/720bb17704b10bd69dde086e1400b8eefb8f58df3f8ac9cff6c425bf57f1/pyarrow-20.0.0-cp313-cp313t-macosx_12_0_arm64.whl", hash = "sha256:ca151afa4f9b7bc45bcc791eb9a89e90a9eb2772767d0b1e5389609c7d03db63", size = 30853957, upload-time = "2025-04-27T12:31:59.215Z" },
    { url = "https://mirrors.tuna.tsinghua.edu.cn/pypi/web/packages/d9/72/0d5f875efc31baef742ba55a00a25213a19ea64d7176e0fe001c5d8b6e9a/pyarrow-20.0.0-cp313-cp313t-macosx_12_0_x86_64.whl", hash = "sha256:4680f01ecd86e0dd63e39eb5cd59ef9ff24a9d166db328679e36c108dc993d4c", size = 32247972, upload-time = "2025-04-27T12:32:05.369Z" },
    { url = "https://mirrors.tuna.tsinghua.edu.cn/pypi/web/packages/d5/bc/e48b4fa544d2eea72f7844180eb77f83f2030b84c8dad860f199f94307ed/pyarrow-20.0.0-cp313-cp313t-manylinux_2_17_aarch64.manylinux2014_aarch64.whl", hash = "sha256:7f4c8534e2ff059765647aa69b75d6543f9fef59e2cd4c6d18015192565d2b70", size = 41256434, upload-time = "2025-04-27T12:32:11.814Z" },
    { url = "https://mirrors.tuna.tsinghua.edu.cn/pypi/web/packages/c3/01/974043a29874aa2cf4f87fb07fd108828fc7362300265a2a64a94965e35b/pyarrow-20.0.0-cp313-cp313t-manylinux_2_17_x86_64.manylinux2014_x86_64.whl", hash = "sha256:3e1f8a47f4b4ae4c69c4d702cfbdfe4d41e18e5c7ef6f1bb1c50918c1e81c57b", size = 42353648, upload-time = "2025-04-27T12:32:20.766Z" },
    { url = "https://mirrors.tuna.tsinghua.edu.cn/pypi/web/packages/68/95/cc0d3634cde9ca69b0e51cbe830d8915ea32dda2157560dda27ff3b3337b/pyarrow-20.0.0-cp313-cp313t-manylinux_2_28_aarch64.whl", hash = "sha256:a1f60dc14658efaa927f8214734f6a01a806d7690be4b3232ba526836d216122", size = 40619853, upload-time = "2025-04-27T12:32:28.1Z" },
    { url = "https://mirrors.tuna.tsinghua.edu.cn/pypi/web/packages/29/c2/3ad40e07e96a3e74e7ed7cc8285aadfa84eb848a798c98ec0ad009eb6bcc/pyarrow-20.0.0-cp313-cp313t-manylinux_2_28_x86_64.whl", hash = "sha256:204a846dca751428991346976b914d6d2a82ae5b8316a6ed99789ebf976551e6", size = 42241743, upload-time = "2025-04-27T12:32:35.792Z" },
    { url = "https://mirrors.tuna.tsinghua.edu.cn/pypi/web/packages/eb/cb/65fa110b483339add6a9bc7b6373614166b14e20375d4daa73483755f830/pyarrow-20.0.0-cp313-cp313t-musllinux_1_2_aarch64.whl", hash = "sha256:f3b117b922af5e4c6b9a9115825726cac7d8b1421c37c2b5e24fbacc8930612c", size = 42839441, upload-time = "2025-04-27T12:32:46.64Z" },
    { url = "https://mirrors.tuna.tsinghua.edu.cn/pypi/web/packages/98/7b/f30b1954589243207d7a0fbc9997401044bf9a033eec78f6cb50da3f304a/pyarrow-20.0.0-cp313-cp313t-musllinux_1_2_x86_64.whl", hash = "sha256:e724a3fd23ae5b9c010e7be857f4405ed5e679db5c93e66204db1a69f733936a", size = 44503279, upload-time = "2025-04-27T12:32:56.503Z" },
    { url = "https://mirrors.tuna.tsinghua.edu.cn/pypi/web/packages/37/40/ad395740cd641869a13bcf60851296c89624662575621968dcfafabaa7f6/pyarrow-20.0.0-cp313-cp313t-win_amd64.whl", hash = "sha256:82f1ee5133bd8f49d31be1299dc07f585136679666b502540db854968576faf9", size = 25944982, upload-time = "2025-04-27T12:33:04.72Z" },
]

[[package]]
name = "pydantic"
version = "2.11.5"
source = { registry = "https://mirrors.tuna.tsinghua.edu.cn/pypi/web/simple" }
dependencies = [
    { name = "annotated-types" },
    { name = "pydantic-core" },
    { name = "typing-extensions" },
    { name = "typing-inspection" },
]
sdist = { url = "https://mirrors.tuna.tsinghua.edu.cn/pypi/web/packages/f0/86/8ce9040065e8f924d642c58e4a344e33163a07f6b57f836d0d734e0ad3fb/pydantic-2.11.5.tar.gz", hash = "sha256:7f853db3d0ce78ce8bbb148c401c2cdd6431b3473c0cdff2755c7690952a7b7a", size = 787102, upload-time = "2025-05-22T21:18:08.761Z" }
wheels = [
    { url = "https://mirrors.tuna.tsinghua.edu.cn/pypi/web/packages/b5/69/831ed22b38ff9b4b64b66569f0e5b7b97cf3638346eb95a2147fdb49ad5f/pydantic-2.11.5-py3-none-any.whl", hash = "sha256:f9c26ba06f9747749ca1e5c94d6a85cb84254577553c8785576fd38fa64dc0f7", size = 444229, upload-time = "2025-05-22T21:18:06.329Z" },
]

[[package]]
name = "pydantic-core"
version = "2.33.2"
source = { registry = "https://mirrors.tuna.tsinghua.edu.cn/pypi/web/simple" }
dependencies = [
    { name = "typing-extensions" },
]
sdist = { url = "https://mirrors.tuna.tsinghua.edu.cn/pypi/web/packages/ad/88/5f2260bdfae97aabf98f1778d43f69574390ad787afb646292a638c923d4/pydantic_core-2.33.2.tar.gz", hash = "sha256:7cb8bc3605c29176e1b105350d2e6474142d7c1bd1d9327c4a9bdb46bf827acc", size = 435195, upload-time = "2025-04-23T18:33:52.104Z" }
wheels = [
    { url = "https://mirrors.tuna.tsinghua.edu.cn/pypi/web/packages/18/8a/2b41c97f554ec8c71f2a8a5f85cb56a8b0956addfe8b0efb5b3d77e8bdc3/pydantic_core-2.33.2-cp312-cp312-macosx_10_12_x86_64.whl", hash = "sha256:a7ec89dc587667f22b6a0b6579c249fca9026ce7c333fc142ba42411fa243cdc", size = 2009000, upload-time = "2025-04-23T18:31:25.863Z" },
    { url = "https://mirrors.tuna.tsinghua.edu.cn/pypi/web/packages/a1/02/6224312aacb3c8ecbaa959897af57181fb6cf3a3d7917fd44d0f2917e6f2/pydantic_core-2.33.2-cp312-cp312-macosx_11_0_arm64.whl", hash = "sha256:3c6db6e52c6d70aa0d00d45cdb9b40f0433b96380071ea80b09277dba021ddf7", size = 1847996, upload-time = "2025-04-23T18:31:27.341Z" },
    { url = "https://mirrors.tuna.tsinghua.edu.cn/pypi/web/packages/d6/46/6dcdf084a523dbe0a0be59d054734b86a981726f221f4562aed313dbcb49/pydantic_core-2.33.2-cp312-cp312-manylinux_2_17_aarch64.manylinux2014_aarch64.whl", hash = "sha256:4e61206137cbc65e6d5256e1166f88331d3b6238e082d9f74613b9b765fb9025", size = 1880957, upload-time = "2025-04-23T18:31:28.956Z" },
    { url = "https://mirrors.tuna.tsinghua.edu.cn/pypi/web/packages/ec/6b/1ec2c03837ac00886ba8160ce041ce4e325b41d06a034adbef11339ae422/pydantic_core-2.33.2-cp312-cp312-manylinux_2_17_armv7l.manylinux2014_armv7l.whl", hash = "sha256:eb8c529b2819c37140eb51b914153063d27ed88e3bdc31b71198a198e921e011", size = 1964199, upload-time = "2025-04-23T18:31:31.025Z" },
    { url = "https://mirrors.tuna.tsinghua.edu.cn/pypi/web/packages/2d/1d/6bf34d6adb9debd9136bd197ca72642203ce9aaaa85cfcbfcf20f9696e83/pydantic_core-2.33.2-cp312-cp312-manylinux_2_17_ppc64le.manylinux2014_ppc64le.whl", hash = "sha256:c52b02ad8b4e2cf14ca7b3d918f3eb0ee91e63b3167c32591e57c4317e134f8f", size = 2120296, upload-time = "2025-04-23T18:31:32.514Z" },
    { url = "https://mirrors.tuna.tsinghua.edu.cn/pypi/web/packages/e0/94/2bd0aaf5a591e974b32a9f7123f16637776c304471a0ab33cf263cf5591a/pydantic_core-2.33.2-cp312-cp312-manylinux_2_17_s390x.manylinux2014_s390x.whl", hash = "sha256:96081f1605125ba0855dfda83f6f3df5ec90c61195421ba72223de35ccfb2f88", size = 2676109, upload-time = "2025-04-23T18:31:33.958Z" },
    { url = "https://mirrors.tuna.tsinghua.edu.cn/pypi/web/packages/f9/41/4b043778cf9c4285d59742281a769eac371b9e47e35f98ad321349cc5d61/pydantic_core-2.33.2-cp312-cp312-manylinux_2_17_x86_64.manylinux2014_x86_64.whl", hash = "sha256:8f57a69461af2a5fa6e6bbd7a5f60d3b7e6cebb687f55106933188e79ad155c1", size = 2002028, upload-time = "2025-04-23T18:31:39.095Z" },
    { url = "https://mirrors.tuna.tsinghua.edu.cn/pypi/web/packages/cb/d5/7bb781bf2748ce3d03af04d5c969fa1308880e1dca35a9bd94e1a96a922e/pydantic_core-2.33.2-cp312-cp312-manylinux_2_5_i686.manylinux1_i686.whl", hash = "sha256:572c7e6c8bb4774d2ac88929e3d1f12bc45714ae5ee6d9a788a9fb35e60bb04b", size = 2100044, upload-time = "2025-04-23T18:31:41.034Z" },
    { url = "https://mirrors.tuna.tsinghua.edu.cn/pypi/web/packages/fe/36/def5e53e1eb0ad896785702a5bbfd25eed546cdcf4087ad285021a90ed53/pydantic_core-2.33.2-cp312-cp312-musllinux_1_1_aarch64.whl", hash = "sha256:db4b41f9bd95fbe5acd76d89920336ba96f03e149097365afe1cb092fceb89a1", size = 2058881, upload-time = "2025-04-23T18:31:42.757Z" },
    { url = "https://mirrors.tuna.tsinghua.edu.cn/pypi/web/packages/01/6c/57f8d70b2ee57fc3dc8b9610315949837fa8c11d86927b9bb044f8705419/pydantic_core-2.33.2-cp312-cp312-musllinux_1_1_armv7l.whl", hash = "sha256:fa854f5cf7e33842a892e5c73f45327760bc7bc516339fda888c75ae60edaeb6", size = 2227034, upload-time = "2025-04-23T18:31:44.304Z" },
    { url = "https://mirrors.tuna.tsinghua.edu.cn/pypi/web/packages/27/b9/9c17f0396a82b3d5cbea4c24d742083422639e7bb1d5bf600e12cb176a13/pydantic_core-2.33.2-cp312-cp312-musllinux_1_1_x86_64.whl", hash = "sha256:5f483cfb75ff703095c59e365360cb73e00185e01aaea067cd19acffd2ab20ea", size = 2234187, upload-time = "2025-04-23T18:31:45.891Z" },
    { url = "https://mirrors.tuna.tsinghua.edu.cn/pypi/web/packages/b0/6a/adf5734ffd52bf86d865093ad70b2ce543415e0e356f6cacabbc0d9ad910/pydantic_core-2.33.2-cp312-cp312-win32.whl", hash = "sha256:9cb1da0f5a471435a7bc7e439b8a728e8b61e59784b2af70d7c169f8dd8ae290", size = 1892628, upload-time = "2025-04-23T18:31:47.819Z" },
    { url = "https://mirrors.tuna.tsinghua.edu.cn/pypi/web/packages/43/e4/5479fecb3606c1368d496a825d8411e126133c41224c1e7238be58b87d7e/pydantic_core-2.33.2-cp312-cp312-win_amd64.whl", hash = "sha256:f941635f2a3d96b2973e867144fde513665c87f13fe0e193c158ac51bfaaa7b2", size = 1955866, upload-time = "2025-04-23T18:31:49.635Z" },
    { url = "https://mirrors.tuna.tsinghua.edu.cn/pypi/web/packages/0d/24/8b11e8b3e2be9dd82df4b11408a67c61bb4dc4f8e11b5b0fc888b38118b5/pydantic_core-2.33.2-cp312-cp312-win_arm64.whl", hash = "sha256:cca3868ddfaccfbc4bfb1d608e2ccaaebe0ae628e1416aeb9c4d88c001bb45ab", size = 1888894, upload-time = "2025-04-23T18:31:51.609Z" },
    { url = "https://mirrors.tuna.tsinghua.edu.cn/pypi/web/packages/46/8c/99040727b41f56616573a28771b1bfa08a3d3fe74d3d513f01251f79f172/pydantic_core-2.33.2-cp313-cp313-macosx_10_12_x86_64.whl", hash = "sha256:1082dd3e2d7109ad8b7da48e1d4710c8d06c253cbc4a27c1cff4fbcaa97a9e3f", size = 2015688, upload-time = "2025-04-23T18:31:53.175Z" },
    { url = "https://mirrors.tuna.tsinghua.edu.cn/pypi/web/packages/3a/cc/5999d1eb705a6cefc31f0b4a90e9f7fc400539b1a1030529700cc1b51838/pydantic_core-2.33.2-cp313-cp313-macosx_11_0_arm64.whl", hash = "sha256:f517ca031dfc037a9c07e748cefd8d96235088b83b4f4ba8939105d20fa1dcd6", size = 1844808, upload-time = "2025-04-23T18:31:54.79Z" },
    { url = "https://mirrors.tuna.tsinghua.edu.cn/pypi/web/packages/6f/5e/a0a7b8885c98889a18b6e376f344da1ef323d270b44edf8174d6bce4d622/pydantic_core-2.33.2-cp313-cp313-manylinux_2_17_aarch64.manylinux2014_aarch64.whl", hash = "sha256:0a9f2c9dd19656823cb8250b0724ee9c60a82f3cdf68a080979d13092a3b0fef", size = 1885580, upload-time = "2025-04-23T18:31:57.393Z" },
    { url = "https://mirrors.tuna.tsinghua.edu.cn/pypi/web/packages/3b/2a/953581f343c7d11a304581156618c3f592435523dd9d79865903272c256a/pydantic_core-2.33.2-cp313-cp313-manylinux_2_17_armv7l.manylinux2014_armv7l.whl", hash = "sha256:2b0a451c263b01acebe51895bfb0e1cc842a5c666efe06cdf13846c7418caa9a", size = 1973859, upload-time = "2025-04-23T18:31:59.065Z" },
    { url = "https://mirrors.tuna.tsinghua.edu.cn/pypi/web/packages/e6/55/f1a813904771c03a3f97f676c62cca0c0a4138654107c1b61f19c644868b/pydantic_core-2.33.2-cp313-cp313-manylinux_2_17_ppc64le.manylinux2014_ppc64le.whl", hash = "sha256:1ea40a64d23faa25e62a70ad163571c0b342b8bf66d5fa612ac0dec4f069d916", size = 2120810, upload-time = "2025-04-23T18:32:00.78Z" },
    { url = "https://mirrors.tuna.tsinghua.edu.cn/pypi/web/packages/aa/c3/053389835a996e18853ba107a63caae0b9deb4a276c6b472931ea9ae6e48/pydantic_core-2.33.2-cp313-cp313-manylinux_2_17_s390x.manylinux2014_s390x.whl", hash = "sha256:0fb2d542b4d66f9470e8065c5469ec676978d625a8b7a363f07d9a501a9cb36a", size = 2676498, upload-time = "2025-04-23T18:32:02.418Z" },
    { url = "https://mirrors.tuna.tsinghua.edu.cn/pypi/web/packages/eb/3c/f4abd740877a35abade05e437245b192f9d0ffb48bbbbd708df33d3cda37/pydantic_core-2.33.2-cp313-cp313-manylinux_2_17_x86_64.manylinux2014_x86_64.whl", hash = "sha256:9fdac5d6ffa1b5a83bca06ffe7583f5576555e6c8b3a91fbd25ea7780f825f7d", size = 2000611, upload-time = "2025-04-23T18:32:04.152Z" },
    { url = "https://mirrors.tuna.tsinghua.edu.cn/pypi/web/packages/59/a7/63ef2fed1837d1121a894d0ce88439fe3e3b3e48c7543b2a4479eb99c2bd/pydantic_core-2.33.2-cp313-cp313-manylinux_2_5_i686.manylinux1_i686.whl", hash = "sha256:04a1a413977ab517154eebb2d326da71638271477d6ad87a769102f7c2488c56", size = 2107924, upload-time = "2025-04-23T18:32:06.129Z" },
    { url = "https://mirrors.tuna.tsinghua.edu.cn/pypi/web/packages/04/8f/2551964ef045669801675f1cfc3b0d74147f4901c3ffa42be2ddb1f0efc4/pydantic_core-2.33.2-cp313-cp313-musllinux_1_1_aarch64.whl", hash = "sha256:c8e7af2f4e0194c22b5b37205bfb293d166a7344a5b0d0eaccebc376546d77d5", size = 2063196, upload-time = "2025-04-23T18:32:08.178Z" },
    { url = "https://mirrors.tuna.tsinghua.edu.cn/pypi/web/packages/26/bd/d9602777e77fc6dbb0c7db9ad356e9a985825547dce5ad1d30ee04903918/pydantic_core-2.33.2-cp313-cp313-musllinux_1_1_armv7l.whl", hash = "sha256:5c92edd15cd58b3c2d34873597a1e20f13094f59cf88068adb18947df5455b4e", size = 2236389, upload-time = "2025-04-23T18:32:10.242Z" },
    { url = "https://mirrors.tuna.tsinghua.edu.cn/pypi/web/packages/42/db/0e950daa7e2230423ab342ae918a794964b053bec24ba8af013fc7c94846/pydantic_core-2.33.2-cp313-cp313-musllinux_1_1_x86_64.whl", hash = "sha256:65132b7b4a1c0beded5e057324b7e16e10910c106d43675d9bd87d4f38dde162", size = 2239223, upload-time = "2025-04-23T18:32:12.382Z" },
    { url = "https://mirrors.tuna.tsinghua.edu.cn/pypi/web/packages/58/4d/4f937099c545a8a17eb52cb67fe0447fd9a373b348ccfa9a87f141eeb00f/pydantic_core-2.33.2-cp313-cp313-win32.whl", hash = "sha256:52fb90784e0a242bb96ec53f42196a17278855b0f31ac7c3cc6f5c1ec4811849", size = 1900473, upload-time = "2025-04-23T18:32:14.034Z" },
    { url = "https://mirrors.tuna.tsinghua.edu.cn/pypi/web/packages/a0/75/4a0a9bac998d78d889def5e4ef2b065acba8cae8c93696906c3a91f310ca/pydantic_core-2.33.2-cp313-cp313-win_amd64.whl", hash = "sha256:c083a3bdd5a93dfe480f1125926afcdbf2917ae714bdb80b36d34318b2bec5d9", size = 1955269, upload-time = "2025-04-23T18:32:15.783Z" },
    { url = "https://mirrors.tuna.tsinghua.edu.cn/pypi/web/packages/f9/86/1beda0576969592f1497b4ce8e7bc8cbdf614c352426271b1b10d5f0aa64/pydantic_core-2.33.2-cp313-cp313-win_arm64.whl", hash = "sha256:e80b087132752f6b3d714f041ccf74403799d3b23a72722ea2e6ba2e892555b9", size = 1893921, upload-time = "2025-04-23T18:32:18.473Z" },
    { url = "https://mirrors.tuna.tsinghua.edu.cn/pypi/web/packages/a4/7d/e09391c2eebeab681df2b74bfe6c43422fffede8dc74187b2b0bf6fd7571/pydantic_core-2.33.2-cp313-cp313t-macosx_11_0_arm64.whl", hash = "sha256:61c18fba8e5e9db3ab908620af374db0ac1baa69f0f32df4f61ae23f15e586ac", size = 1806162, upload-time = "2025-04-23T18:32:20.188Z" },
    { url = "https://mirrors.tuna.tsinghua.edu.cn/pypi/web/packages/f1/3d/847b6b1fed9f8ed3bb95a9ad04fbd0b212e832d4f0f50ff4d9ee5a9f15cf/pydantic_core-2.33.2-cp313-cp313t-manylinux_2_17_x86_64.manylinux2014_x86_64.whl", hash = "sha256:95237e53bb015f67b63c91af7518a62a8660376a6a0db19b89acc77a4d6199f5", size = 1981560, upload-time = "2025-04-23T18:32:22.354Z" },
    { url = "https://mirrors.tuna.tsinghua.edu.cn/pypi/web/packages/6f/9a/e73262f6c6656262b5fdd723ad90f518f579b7bc8622e43a942eec53c938/pydantic_core-2.33.2-cp313-cp313t-win_amd64.whl", hash = "sha256:c2fc0a768ef76c15ab9238afa6da7f69895bb5d1ee83aeea2e3509af4472d0b9", size = 1935777, upload-time = "2025-04-23T18:32:25.088Z" },
]

[[package]]
name = "pydantic-settings"
version = "2.10.1"
source = { registry = "https://pypi.org/simple" }
dependencies = [
    { name = "pydantic" },
    { name = "python-dotenv" },
    { name = "typing-inspection" },
]
sdist = { url = "https://files.pythonhosted.org/packages/68/85/1ea668bbab3c50071ca613c6ab30047fb36ab0da1b92fa8f17bbc38fd36c/pydantic_settings-2.10.1.tar.gz", hash = "sha256:06f0062169818d0f5524420a360d632d5857b83cffd4d42fe29597807a1614ee", size = 172583, upload-time = "2025-06-24T13:26:46.841Z" }
wheels = [
    { url = "https://files.pythonhosted.org/packages/58/f0/427018098906416f580e3cf1366d3b1abfb408a0652e9f31600c24a1903c/pydantic_settings-2.10.1-py3-none-any.whl", hash = "sha256:a60952460b99cf661dc25c29c0ef171721f98bfcb52ef8d9ea4c943d7c8cc796", size = 45235, upload-time = "2025-06-24T13:26:45.485Z" },
]

[[package]]
name = "pygments"
version = "2.19.1"
source = { registry = "https://pypi.org/simple" }
sdist = { url = "https://files.pythonhosted.org/packages/7c/2d/c3338d48ea6cc0feb8446d8e6937e1408088a72a39937982cc6111d17f84/pygments-2.19.1.tar.gz", hash = "sha256:61c16d2a8576dc0649d9f39e089b5f02bcd27fba10d8fb4dcc28173f7a45151f", size = 4968581, upload-time = "2025-01-06T17:26:30.443Z" }
wheels = [
    { url = "https://files.pythonhosted.org/packages/8a/0b/9fcc47d19c48b59121088dd6da2488a49d5f72dacf8262e2790a1d2c7d15/pygments-2.19.1-py3-none-any.whl", hash = "sha256:9ea1544ad55cecf4b8242fab6dd35a93bbce657034b0611ee383099054ab6d8c", size = 1225293, upload-time = "2025-01-06T17:26:25.553Z" },
]

[[package]]
name = "pytest"
version = "8.4.0"
source = { registry = "https://mirrors.tuna.tsinghua.edu.cn/pypi/web/simple" }
dependencies = [
    { name = "colorama", marker = "sys_platform == 'win32'" },
    { name = "iniconfig" },
    { name = "packaging" },
    { name = "pluggy" },
    { name = "pygments" },
]
sdist = { url = "https://mirrors.tuna.tsinghua.edu.cn/pypi/web/packages/fb/aa/405082ce2749be5398045152251ac69c0f3578c7077efc53431303af97ce/pytest-8.4.0.tar.gz", hash = "sha256:14d920b48472ea0dbf68e45b96cd1ffda4705f33307dcc86c676c1b5104838a6", size = 1515232, upload-time = "2025-06-02T17:36:30.03Z" }
wheels = [
    { url = "https://mirrors.tuna.tsinghua.edu.cn/pypi/web/packages/2f/de/afa024cbe022b1b318a3d224125aa24939e99b4ff6f22e0ba639a2eaee47/pytest-8.4.0-py3-none-any.whl", hash = "sha256:f40f825768ad76c0977cbacdf1fd37c6f7a468e460ea6a0636078f8972d4517e", size = 363797, upload-time = "2025-06-02T17:36:27.859Z" },
]

[[package]]
name = "pytest-asyncio"
version = "1.0.0"
source = { registry = "https://mirrors.tuna.tsinghua.edu.cn/pypi/web/simple" }
dependencies = [
    { name = "pytest" },
]
sdist = { url = "https://mirrors.tuna.tsinghua.edu.cn/pypi/web/packages/d0/d4/14f53324cb1a6381bef29d698987625d80052bb33932d8e7cbf9b337b17c/pytest_asyncio-1.0.0.tar.gz", hash = "sha256:d15463d13f4456e1ead2594520216b225a16f781e144f8fdf6c5bb4667c48b3f", size = 46960, upload-time = "2025-05-26T04:54:40.484Z" }
wheels = [
    { url = "https://mirrors.tuna.tsinghua.edu.cn/pypi/web/packages/30/05/ce271016e351fddc8399e546f6e23761967ee09c8c568bbfbecb0c150171/pytest_asyncio-1.0.0-py3-none-any.whl", hash = "sha256:4f024da9f1ef945e680dc68610b52550e36590a67fd31bb3b4943979a1f90ef3", size = 15976, upload-time = "2025-05-26T04:54:39.035Z" },
]

[[package]]
name = "pytest-cov"
version = "6.2.0"
source = { registry = "https://mirrors.tuna.tsinghua.edu.cn/pypi/web/simple" }
dependencies = [
    { name = "coverage" },
    { name = "pytest" },
]
sdist = { url = "https://mirrors.tuna.tsinghua.edu.cn/pypi/web/packages/88/17/139b134cb36e496a62780b2ff19ea47fd834f2d180a32e6dd9210f4a8a77/pytest_cov-6.2.0.tar.gz", hash = "sha256:9a4331e087a0f5074dc1e19fe0485a07a462b346cbb91e2ac903ec5504abce10", size = 68872, upload-time = "2025-06-11T21:55:02.68Z" }
wheels = [
    { url = "https://mirrors.tuna.tsinghua.edu.cn/pypi/web/packages/aa/66/a38138fbf711b2b93592dfd7303bba561f6bc05f85361a0388c105ceb727/pytest_cov-6.2.0-py3-none-any.whl", hash = "sha256:bd19301caf600ead1169db089ed0ad7b8f2b962214330a696b8c85a0b497b2ff", size = 24448, upload-time = "2025-06-11T21:55:00.938Z" },
]

[[package]]
name = "pytest-mock"
version = "3.14.1"
source = { registry = "https://mirrors.tuna.tsinghua.edu.cn/pypi/web/simple" }
dependencies = [
    { name = "pytest" },
]
sdist = { url = "https://mirrors.tuna.tsinghua.edu.cn/pypi/web/packages/71/28/67172c96ba684058a4d24ffe144d64783d2a270d0af0d9e792737bddc75c/pytest_mock-3.14.1.tar.gz", hash = "sha256:159e9edac4c451ce77a5cdb9fc5d1100708d2dd4ba3c3df572f14097351af80e", size = 33241, upload-time = "2025-05-26T13:58:45.167Z" }
wheels = [
    { url = "https://mirrors.tuna.tsinghua.edu.cn/pypi/web/packages/b2/05/77b60e520511c53d1c1ca75f1930c7dd8e971d0c4379b7f4b3f9644685ba/pytest_mock-3.14.1-py3-none-any.whl", hash = "sha256:178aefcd11307d874b4cd3100344e7e2d888d9791a6a1d9bfe90fbc1b74fd1d0", size = 9923, upload-time = "2025-05-26T13:58:43.487Z" },
]

[[package]]
name = "python-dateutil"
version = "2.9.0.post0"
source = { registry = "https://mirrors.tuna.tsinghua.edu.cn/pypi/web/simple" }
dependencies = [
    { name = "six" },
]
sdist = { url = "https://mirrors.tuna.tsinghua.edu.cn/pypi/web/packages/66/c0/0c8b6ad9f17a802ee498c46e004a0eb49bc148f2fd230864601a86dcf6db/python-dateutil-2.9.0.post0.tar.gz", hash = "sha256:37dd54208da7e1cd875388217d5e00ebd4179249f90fb72437e91a35459a0ad3", size = 342432, upload-time = "2024-03-01T18:36:20.211Z" }
wheels = [
    { url = "https://mirrors.tuna.tsinghua.edu.cn/pypi/web/packages/ec/57/56b9bcc3c9c6a792fcbaf139543cee77261f3651ca9da0c93f5c1221264b/python_dateutil-2.9.0.post0-py2.py3-none-any.whl", hash = "sha256:a8b2bc7bffae282281c8140a97d3aa9c14da0b136dfe83f850eea9a5f7470427", size = 229892, upload-time = "2024-03-01T18:36:18.57Z" },
]

[[package]]
name = "python-dotenv"
version = "1.1.0"
source = { registry = "https://mirrors.tuna.tsinghua.edu.cn/pypi/web/simple" }
sdist = { url = "https://mirrors.tuna.tsinghua.edu.cn/pypi/web/packages/88/2c/7bb1416c5620485aa793f2de31d3df393d3686aa8a8506d11e10e13c5baf/python_dotenv-1.1.0.tar.gz", hash = "sha256:41f90bc6f5f177fb41f53e87666db362025010eb28f60a01c9143bfa33a2b2d5", size = 39920, upload-time = "2025-03-25T10:14:56.835Z" }
wheels = [
    { url = "https://mirrors.tuna.tsinghua.edu.cn/pypi/web/packages/1e/18/98a99ad95133c6a6e2005fe89faedf294a748bd5dc803008059409ac9b1e/python_dotenv-1.1.0-py3-none-any.whl", hash = "sha256:d7c01d9e2293916c18baf562d95698754b0dbbb5e74d457c45d4f6561fb9d55d", size = 20256, upload-time = "2025-03-25T10:14:55.034Z" },
]

[[package]]
name = "python-multipart"
version = "0.0.20"
source = { registry = "https://pypi.org/simple" }
sdist = { url = "https://files.pythonhosted.org/packages/f3/87/f44d7c9f274c7ee665a29b885ec97089ec5dc034c7f3fafa03da9e39a09e/python_multipart-0.0.20.tar.gz", hash = "sha256:8dd0cab45b8e23064ae09147625994d090fa46f5b0d1e13af944c331a7fa9d13", size = 37158, upload-time = "2024-12-16T19:45:46.972Z" }
wheels = [
    { url = "https://files.pythonhosted.org/packages/45/58/38b5afbc1a800eeea951b9285d3912613f2603bdf897a4ab0f4bd7f405fc/python_multipart-0.0.20-py3-none-any.whl", hash = "sha256:8a62d3a8335e06589fe01f2a3e178cdcc632f3fbe0d492ad9ee0ec35aab1f104", size = 24546, upload-time = "2024-12-16T19:45:44.423Z" },
]

[[package]]
name = "pytz"
version = "2025.2"
source = { registry = "https://mirrors.tuna.tsinghua.edu.cn/pypi/web/simple" }
sdist = { url = "https://mirrors.tuna.tsinghua.edu.cn/pypi/web/packages/f8/bf/abbd3cdfb8fbc7fb3d4d38d320f2441b1e7cbe29be4f23797b4a2b5d8aac/pytz-2025.2.tar.gz", hash = "sha256:360b9e3dbb49a209c21ad61809c7fb453643e048b38924c765813546746e81c3", size = 320884, upload-time = "2025-03-25T02:25:00.538Z" }
wheels = [
    { url = "https://mirrors.tuna.tsinghua.edu.cn/pypi/web/packages/81/c4/34e93fe5f5429d7570ec1fa436f1986fb1f00c3e0f43a589fe2bbcd22c3f/pytz-2025.2-py2.py3-none-any.whl", hash = "sha256:5ddf76296dd8c44c26eb8f4b6f35488f3ccbf6fbbd7adee0b7262d43f0ec2f00", size = 509225, upload-time = "2025-03-25T02:24:58.468Z" },
]

[[package]]
name = "pywin32"
version = "310"
source = { registry = "https://mirrors.tuna.tsinghua.edu.cn/pypi/web/simple" }
wheels = [
    { url = "https://mirrors.tuna.tsinghua.edu.cn/pypi/web/packages/6b/ec/4fdbe47932f671d6e348474ea35ed94227fb5df56a7c30cbbb42cd396ed0/pywin32-310-cp312-cp312-win32.whl", hash = "sha256:8a75a5cc3893e83a108c05d82198880704c44bbaee4d06e442e471d3c9ea4f3d", size = 8796239, upload-time = "2025-03-17T00:55:58.807Z" },
    { url = "https://mirrors.tuna.tsinghua.edu.cn/pypi/web/packages/e3/e5/b0627f8bb84e06991bea89ad8153a9e50ace40b2e1195d68e9dff6b03d0f/pywin32-310-cp312-cp312-win_amd64.whl", hash = "sha256:bf5c397c9a9a19a6f62f3fb821fbf36cac08f03770056711f765ec1503972060", size = 9503839, upload-time = "2025-03-17T00:56:00.8Z" },
    { url = "https://mirrors.tuna.tsinghua.edu.cn/pypi/web/packages/1f/32/9ccf53748df72301a89713936645a664ec001abd35ecc8578beda593d37d/pywin32-310-cp312-cp312-win_arm64.whl", hash = "sha256:2349cc906eae872d0663d4d6290d13b90621eaf78964bb1578632ff20e152966", size = 8459470, upload-time = "2025-03-17T00:56:02.601Z" },
    { url = "https://mirrors.tuna.tsinghua.edu.cn/pypi/web/packages/1c/09/9c1b978ffc4ae53999e89c19c77ba882d9fce476729f23ef55211ea1c034/pywin32-310-cp313-cp313-win32.whl", hash = "sha256:5d241a659c496ada3253cd01cfaa779b048e90ce4b2b38cd44168ad555ce74ab", size = 8794384, upload-time = "2025-03-17T00:56:04.383Z" },
    { url = "https://mirrors.tuna.tsinghua.edu.cn/pypi/web/packages/45/3c/b4640f740ffebadd5d34df35fecba0e1cfef8fde9f3e594df91c28ad9b50/pywin32-310-cp313-cp313-win_amd64.whl", hash = "sha256:667827eb3a90208ddbdcc9e860c81bde63a135710e21e4cb3348968e4bd5249e", size = 9503039, upload-time = "2025-03-17T00:56:06.207Z" },
    { url = "https://mirrors.tuna.tsinghua.edu.cn/pypi/web/packages/b4/f4/f785020090fb050e7fb6d34b780f2231f302609dc964672f72bfaeb59a28/pywin32-310-cp313-cp313-win_arm64.whl", hash = "sha256:e308f831de771482b7cf692a1f308f8fca701b2d8f9dde6cc440c7da17e47b33", size = 8458152, upload-time = "2025-03-17T00:56:07.819Z" },
]

[[package]]
name = "pyyaml"
version = "6.0.2"
source = { registry = "https://mirrors.tuna.tsinghua.edu.cn/pypi/web/simple" }
sdist = { url = "https://mirrors.tuna.tsinghua.edu.cn/pypi/web/packages/54/ed/79a089b6be93607fa5cdaedf301d7dfb23af5f25c398d5ead2525b063e17/pyyaml-6.0.2.tar.gz", hash = "sha256:d584d9ec91ad65861cc08d42e834324ef890a082e591037abe114850ff7bbc3e", size = 130631, upload-time = "2024-08-06T20:33:50.674Z" }
wheels = [
    { url = "https://mirrors.tuna.tsinghua.edu.cn/pypi/web/packages/86/0c/c581167fc46d6d6d7ddcfb8c843a4de25bdd27e4466938109ca68492292c/PyYAML-6.0.2-cp312-cp312-macosx_10_9_x86_64.whl", hash = "sha256:c70c95198c015b85feafc136515252a261a84561b7b1d51e3384e0655ddf25ab", size = 183873, upload-time = "2024-08-06T20:32:25.131Z" },
    { url = "https://mirrors.tuna.tsinghua.edu.cn/pypi/web/packages/a8/0c/38374f5bb272c051e2a69281d71cba6fdb983413e6758b84482905e29a5d/PyYAML-6.0.2-cp312-cp312-macosx_11_0_arm64.whl", hash = "sha256:ce826d6ef20b1bc864f0a68340c8b3287705cae2f8b4b1d932177dcc76721725", size = 173302, upload-time = "2024-08-06T20:32:26.511Z" },
    { url = "https://mirrors.tuna.tsinghua.edu.cn/pypi/web/packages/c3/93/9916574aa8c00aa06bbac729972eb1071d002b8e158bd0e83a3b9a20a1f7/PyYAML-6.0.2-cp312-cp312-manylinux_2_17_aarch64.manylinux2014_aarch64.whl", hash = "sha256:1f71ea527786de97d1a0cc0eacd1defc0985dcf6b3f17bb77dcfc8c34bec4dc5", size = 739154, upload-time = "2024-08-06T20:32:28.363Z" },
    { url = "https://mirrors.tuna.tsinghua.edu.cn/pypi/web/packages/95/0f/b8938f1cbd09739c6da569d172531567dbcc9789e0029aa070856f123984/PyYAML-6.0.2-cp312-cp312-manylinux_2_17_s390x.manylinux2014_s390x.whl", hash = "sha256:9b22676e8097e9e22e36d6b7bda33190d0d400f345f23d4065d48f4ca7ae0425", size = 766223, upload-time = "2024-08-06T20:32:30.058Z" },
    { url = "https://mirrors.tuna.tsinghua.edu.cn/pypi/web/packages/b9/2b/614b4752f2e127db5cc206abc23a8c19678e92b23c3db30fc86ab731d3bd/PyYAML-6.0.2-cp312-cp312-manylinux_2_17_x86_64.manylinux2014_x86_64.whl", hash = "sha256:80bab7bfc629882493af4aa31a4cfa43a4c57c83813253626916b8c7ada83476", size = 767542, upload-time = "2024-08-06T20:32:31.881Z" },
    { url = "https://mirrors.tuna.tsinghua.edu.cn/pypi/web/packages/d4/00/dd137d5bcc7efea1836d6264f049359861cf548469d18da90cd8216cf05f/PyYAML-6.0.2-cp312-cp312-musllinux_1_1_aarch64.whl", hash = "sha256:0833f8694549e586547b576dcfaba4a6b55b9e96098b36cdc7ebefe667dfed48", size = 731164, upload-time = "2024-08-06T20:32:37.083Z" },
    { url = "https://mirrors.tuna.tsinghua.edu.cn/pypi/web/packages/c9/1f/4f998c900485e5c0ef43838363ba4a9723ac0ad73a9dc42068b12aaba4e4/PyYAML-6.0.2-cp312-cp312-musllinux_1_1_x86_64.whl", hash = "sha256:8b9c7197f7cb2738065c481a0461e50ad02f18c78cd75775628afb4d7137fb3b", size = 756611, upload-time = "2024-08-06T20:32:38.898Z" },
    { url = "https://mirrors.tuna.tsinghua.edu.cn/pypi/web/packages/df/d1/f5a275fdb252768b7a11ec63585bc38d0e87c9e05668a139fea92b80634c/PyYAML-6.0.2-cp312-cp312-win32.whl", hash = "sha256:ef6107725bd54b262d6dedcc2af448a266975032bc85ef0172c5f059da6325b4", size = 140591, upload-time = "2024-08-06T20:32:40.241Z" },
    { url = "https://mirrors.tuna.tsinghua.edu.cn/pypi/web/packages/0c/e8/4f648c598b17c3d06e8753d7d13d57542b30d56e6c2dedf9c331ae56312e/PyYAML-6.0.2-cp312-cp312-win_amd64.whl", hash = "sha256:7e7401d0de89a9a855c839bc697c079a4af81cf878373abd7dc625847d25cbd8", size = 156338, upload-time = "2024-08-06T20:32:41.93Z" },
    { url = "https://mirrors.tuna.tsinghua.edu.cn/pypi/web/packages/ef/e3/3af305b830494fa85d95f6d95ef7fa73f2ee1cc8ef5b495c7c3269fb835f/PyYAML-6.0.2-cp313-cp313-macosx_10_13_x86_64.whl", hash = "sha256:efdca5630322a10774e8e98e1af481aad470dd62c3170801852d752aa7a783ba", size = 181309, upload-time = "2024-08-06T20:32:43.4Z" },
    { url = "https://mirrors.tuna.tsinghua.edu.cn/pypi/web/packages/45/9f/3b1c20a0b7a3200524eb0076cc027a970d320bd3a6592873c85c92a08731/PyYAML-6.0.2-cp313-cp313-macosx_11_0_arm64.whl", hash = "sha256:50187695423ffe49e2deacb8cd10510bc361faac997de9efef88badc3bb9e2d1", size = 171679, upload-time = "2024-08-06T20:32:44.801Z" },
    { url = "https://mirrors.tuna.tsinghua.edu.cn/pypi/web/packages/7c/9a/337322f27005c33bcb656c655fa78325b730324c78620e8328ae28b64d0c/PyYAML-6.0.2-cp313-cp313-manylinux_2_17_aarch64.manylinux2014_aarch64.whl", hash = "sha256:0ffe8360bab4910ef1b9e87fb812d8bc0a308b0d0eef8c8f44e0254ab3b07133", size = 733428, upload-time = "2024-08-06T20:32:46.432Z" },
    { url = "https://mirrors.tuna.tsinghua.edu.cn/pypi/web/packages/a3/69/864fbe19e6c18ea3cc196cbe5d392175b4cf3d5d0ac1403ec3f2d237ebb5/PyYAML-6.0.2-cp313-cp313-manylinux_2_17_s390x.manylinux2014_s390x.whl", hash = "sha256:17e311b6c678207928d649faa7cb0d7b4c26a0ba73d41e99c4fff6b6c3276484", size = 763361, upload-time = "2024-08-06T20:32:51.188Z" },
    { url = "https://mirrors.tuna.tsinghua.edu.cn/pypi/web/packages/04/24/b7721e4845c2f162d26f50521b825fb061bc0a5afcf9a386840f23ea19fa/PyYAML-6.0.2-cp313-cp313-manylinux_2_17_x86_64.manylinux2014_x86_64.whl", hash = "sha256:70b189594dbe54f75ab3a1acec5f1e3faa7e8cf2f1e08d9b561cb41b845f69d5", size = 759523, upload-time = "2024-08-06T20:32:53.019Z" },
    { url = "https://mirrors.tuna.tsinghua.edu.cn/pypi/web/packages/2b/b2/e3234f59ba06559c6ff63c4e10baea10e5e7df868092bf9ab40e5b9c56b6/PyYAML-6.0.2-cp313-cp313-musllinux_1_1_aarch64.whl", hash = "sha256:41e4e3953a79407c794916fa277a82531dd93aad34e29c2a514c2c0c5fe971cc", size = 726660, upload-time = "2024-08-06T20:32:54.708Z" },
    { url = "https://mirrors.tuna.tsinghua.edu.cn/pypi/web/packages/fe/0f/25911a9f080464c59fab9027482f822b86bf0608957a5fcc6eaac85aa515/PyYAML-6.0.2-cp313-cp313-musllinux_1_1_x86_64.whl", hash = "sha256:68ccc6023a3400877818152ad9a1033e3db8625d899c72eacb5a668902e4d652", size = 751597, upload-time = "2024-08-06T20:32:56.985Z" },
    { url = "https://mirrors.tuna.tsinghua.edu.cn/pypi/web/packages/14/0d/e2c3b43bbce3cf6bd97c840b46088a3031085179e596d4929729d8d68270/PyYAML-6.0.2-cp313-cp313-win32.whl", hash = "sha256:bc2fa7c6b47d6bc618dd7fb02ef6fdedb1090ec036abab80d4681424b84c1183", size = 140527, upload-time = "2024-08-06T20:33:03.001Z" },
    { url = "https://mirrors.tuna.tsinghua.edu.cn/pypi/web/packages/fa/de/02b54f42487e3d3c6efb3f89428677074ca7bf43aae402517bc7cca949f3/PyYAML-6.0.2-cp313-cp313-win_amd64.whl", hash = "sha256:8388ee1976c416731879ac16da0aff3f63b286ffdd57cdeb95f3f2e085687563", size = 156446, upload-time = "2024-08-06T20:33:04.33Z" },
]

[[package]]
name = "referencing"
version = "0.36.2"
source = { registry = "https://pypi.org/simple" }
dependencies = [
    { name = "attrs" },
    { name = "rpds-py" },
    { name = "typing-extensions", marker = "python_full_version < '3.13'" },
]
sdist = { url = "https://files.pythonhosted.org/packages/2f/db/98b5c277be99dd18bfd91dd04e1b759cad18d1a338188c936e92f921c7e2/referencing-0.36.2.tar.gz", hash = "sha256:df2e89862cd09deabbdba16944cc3f10feb6b3e6f18e902f7cc25609a34775aa", size = 74744, upload-time = "2025-01-25T08:48:16.138Z" }
wheels = [
    { url = "https://files.pythonhosted.org/packages/c1/b1/3baf80dc6d2b7bc27a95a67752d0208e410351e3feb4eb78de5f77454d8d/referencing-0.36.2-py3-none-any.whl", hash = "sha256:e8699adbbf8b5c7de96d8ffa0eb5c158b3beafce084968e2ea8bb08c6794dcd0", size = 26775, upload-time = "2025-01-25T08:48:14.241Z" },
]

[[package]]
name = "requests"
version = "2.32.4"
source = { registry = "https://mirrors.tuna.tsinghua.edu.cn/pypi/web/simple" }
dependencies = [
    { name = "certifi" },
    { name = "charset-normalizer" },
    { name = "idna" },
    { name = "urllib3" },
]
sdist = { url = "https://mirrors.tuna.tsinghua.edu.cn/pypi/web/packages/e1/0a/929373653770d8a0d7ea76c37de6e41f11eb07559b103b1c02cafb3f7cf8/requests-2.32.4.tar.gz", hash = "sha256:27d0316682c8a29834d3264820024b62a36942083d52caf2f14c0591336d3422", size = 135258, upload-time = "2025-06-09T16:43:07.34Z" }
wheels = [
    { url = "https://mirrors.tuna.tsinghua.edu.cn/pypi/web/packages/7c/e4/56027c4a6b4ae70ca9de302488c5ca95ad4a39e190093d6c1a8ace08341b/requests-2.32.4-py3-none-any.whl", hash = "sha256:27babd3cda2a6d50b30443204ee89830707d396671944c998b5975b031ac2b2c", size = 64847, upload-time = "2025-06-09T16:43:05.728Z" },
]

[[package]]
name = "rich"
version = "14.0.0"
source = { registry = "https://mirrors.tuna.tsinghua.edu.cn/pypi/web/simple" }
dependencies = [
    { name = "markdown-it-py" },
    { name = "pygments" },
]
sdist = { url = "https://mirrors.tuna.tsinghua.edu.cn/pypi/web/packages/a1/53/830aa4c3066a8ab0ae9a9955976fb770fe9c6102117c8ec4ab3ea62d89e8/rich-14.0.0.tar.gz", hash = "sha256:82f1bc23a6a21ebca4ae0c45af9bdbc492ed20231dcb63f297d6d1021a9d5725", size = 224078, upload-time = "2025-03-30T14:15:14.23Z" }
wheels = [
    { url = "https://files.pythonhosted.org/packages/0d/9b/63f4c7ebc259242c89b3acafdb37b41d1185c07ff0011164674e9076b491/rich-14.0.0-py3-none-any.whl", hash = "sha256:1c9491e1951aac09caffd42f448ee3d04e58923ffe14993f6e83068dc395d7e0", size = 243229, upload-time = "2025-03-30T14:15:12.283Z" },
]

[[package]]
name = "rsa"
version = "4.9.1"
source = { registry = "https://pypi.org/simple" }
dependencies = [
    { name = "pyasn1" },
]
sdist = { url = "https://files.pythonhosted.org/packages/da/8a/22b7beea3ee0d44b1916c0c1cb0ee3af23b700b6da9f04991899d0c555d4/rsa-4.9.1.tar.gz", hash = "sha256:e7bdbfdb5497da4c07dfd35530e1a902659db6ff241e39d9953cad06ebd0ae75", size = 29034, upload-time = "2025-04-16T09:51:18.218Z" }
wheels = [
    { url = "https://files.pythonhosted.org/packages/64/8d/0133e4eb4beed9e425d9a98ed6e081a55d195481b7632472be1af08d2f6b/rsa-4.9.1-py3-none-any.whl", hash = "sha256:68635866661c6836b8d39430f97a996acbd61bfa49406748ea243539fe239762", size = 34696, upload-time = "2025-04-16T09:51:17.142Z" },
]

[[package]]
name = "ruff"
version = "0.12.4"
source = { registry = "https://pypi.org/simple" }
sdist = { url = "https://files.pythonhosted.org/packages/9b/ce/8d7dbedede481245b489b769d27e2934730791a9a82765cb94566c6e6abd/ruff-0.12.4.tar.gz", hash = "sha256:13efa16df6c6eeb7d0f091abae50f58e9522f3843edb40d56ad52a5a4a4b6873", size = 5131435, upload-time = "2025-07-17T17:27:19.138Z" }
wheels = [
    { url = "https://files.pythonhosted.org/packages/ae/9f/517bc5f61bad205b7f36684ffa5415c013862dee02f55f38a217bdbe7aa4/ruff-0.12.4-py3-none-linux_armv6l.whl", hash = "sha256:cb0d261dac457ab939aeb247e804125a5d521b21adf27e721895b0d3f83a0d0a", size = 10188824, upload-time = "2025-07-17T17:26:31.412Z" },
    { url = "https://files.pythonhosted.org/packages/28/83/691baae5a11fbbde91df01c565c650fd17b0eabed259e8b7563de17c6529/ruff-0.12.4-py3-none-macosx_10_12_x86_64.whl", hash = "sha256:55c0f4ca9769408d9b9bac530c30d3e66490bd2beb2d3dae3e4128a1f05c7442", size = 10884521, upload-time = "2025-07-17T17:26:35.084Z" },
    { url = "https://files.pythonhosted.org/packages/d6/8d/756d780ff4076e6dd035d058fa220345f8c458391f7edfb1c10731eedc75/ruff-0.12.4-py3-none-macosx_11_0_arm64.whl", hash = "sha256:a8224cc3722c9ad9044da7f89c4c1ec452aef2cfe3904365025dd2f51daeae0e", size = 10277653, upload-time = "2025-07-17T17:26:37.897Z" },
    { url = "https://files.pythonhosted.org/packages/8d/97/8eeee0f48ece153206dce730fc9e0e0ca54fd7f261bb3d99c0a4343a1892/ruff-0.12.4-py3-none-manylinux_2_17_aarch64.manylinux2014_aarch64.whl", hash = "sha256:e9949d01d64fa3672449a51ddb5d7548b33e130240ad418884ee6efa7a229586", size = 10485993, upload-time = "2025-07-17T17:26:40.68Z" },
    { url = "https://files.pythonhosted.org/packages/49/b8/22a43d23a1f68df9b88f952616c8508ea6ce4ed4f15353b8168c48b2d7e7/ruff-0.12.4-py3-none-manylinux_2_17_armv7l.manylinux2014_armv7l.whl", hash = "sha256:be0593c69df9ad1465e8a2d10e3defd111fdb62dcd5be23ae2c06da77e8fcffb", size = 10022824, upload-time = "2025-07-17T17:26:43.564Z" },
    { url = "https://files.pythonhosted.org/packages/cd/70/37c234c220366993e8cffcbd6cadbf332bfc848cbd6f45b02bade17e0149/ruff-0.12.4-py3-none-manylinux_2_17_i686.manylinux2014_i686.whl", hash = "sha256:a7dea966bcb55d4ecc4cc3270bccb6f87a337326c9dcd3c07d5b97000dbff41c", size = 11524414, upload-time = "2025-07-17T17:26:46.219Z" },
    { url = "https://files.pythonhosted.org/packages/14/77/c30f9964f481b5e0e29dd6a1fae1f769ac3fd468eb76fdd5661936edd262/ruff-0.12.4-py3-none-manylinux_2_17_ppc64.manylinux2014_ppc64.whl", hash = "sha256:afcfa3ab5ab5dd0e1c39bf286d829e042a15e966b3726eea79528e2e24d8371a", size = 12419216, upload-time = "2025-07-17T17:26:48.883Z" },
    { url = "https://files.pythonhosted.org/packages/6e/79/af7fe0a4202dce4ef62c5e33fecbed07f0178f5b4dd9c0d2fcff5ab4a47c/ruff-0.12.4-py3-none-manylinux_2_17_ppc64le.manylinux2014_ppc64le.whl", hash = "sha256:c057ce464b1413c926cdb203a0f858cd52f3e73dcb3270a3318d1630f6395bb3", size = 11976756, upload-time = "2025-07-17T17:26:51.754Z" },
    { url = "https://files.pythonhosted.org/packages/09/d1/33fb1fc00e20a939c305dbe2f80df7c28ba9193f7a85470b982815a2dc6a/ruff-0.12.4-py3-none-manylinux_2_17_s390x.manylinux2014_s390x.whl", hash = "sha256:e64b90d1122dc2713330350626b10d60818930819623abbb56535c6466cce045", size = 11020019, upload-time = "2025-07-17T17:26:54.265Z" },
    { url = "https://files.pythonhosted.org/packages/64/f4/e3cd7f7bda646526f09693e2e02bd83d85fff8a8222c52cf9681c0d30843/ruff-0.12.4-py3-none-manylinux_2_17_x86_64.manylinux2014_x86_64.whl", hash = "sha256:2abc48f3d9667fdc74022380b5c745873499ff827393a636f7a59da1515e7c57", size = 11277890, upload-time = "2025-07-17T17:26:56.914Z" },
    { url = "https://files.pythonhosted.org/packages/5e/d0/69a85fb8b94501ff1a4f95b7591505e8983f38823da6941eb5b6badb1e3a/ruff-0.12.4-py3-none-musllinux_1_2_aarch64.whl", hash = "sha256:2b2449dc0c138d877d629bea151bee8c0ae3b8e9c43f5fcaafcd0c0d0726b184", size = 10348539, upload-time = "2025-07-17T17:26:59.381Z" },
    { url = "https://files.pythonhosted.org/packages/16/a0/91372d1cb1678f7d42d4893b88c252b01ff1dffcad09ae0c51aa2542275f/ruff-0.12.4-py3-none-musllinux_1_2_armv7l.whl", hash = "sha256:56e45bb11f625db55f9b70477062e6a1a04d53628eda7784dce6e0f55fd549eb", size = 10009579, upload-time = "2025-07-17T17:27:02.462Z" },
    { url = "https://files.pythonhosted.org/packages/23/1b/c4a833e3114d2cc0f677e58f1df6c3b20f62328dbfa710b87a1636a5e8eb/ruff-0.12.4-py3-none-musllinux_1_2_i686.whl", hash = "sha256:478fccdb82ca148a98a9ff43658944f7ab5ec41c3c49d77cd99d44da019371a1", size = 10942982, upload-time = "2025-07-17T17:27:05.343Z" },
    { url = "https://files.pythonhosted.org/packages/ff/ce/ce85e445cf0a5dd8842f2f0c6f0018eedb164a92bdf3eda51984ffd4d989/ruff-0.12.4-py3-none-musllinux_1_2_x86_64.whl", hash = "sha256:0fc426bec2e4e5f4c4f182b9d2ce6a75c85ba9bcdbe5c6f2a74fcb8df437df4b", size = 11343331, upload-time = "2025-07-17T17:27:08.652Z" },
    { url = "https://files.pythonhosted.org/packages/35/cf/441b7fc58368455233cfb5b77206c849b6dfb48b23de532adcc2e50ccc06/ruff-0.12.4-py3-none-win32.whl", hash = "sha256:4de27977827893cdfb1211d42d84bc180fceb7b72471104671c59be37041cf93", size = 10267904, upload-time = "2025-07-17T17:27:11.814Z" },
    { url = "https://files.pythonhosted.org/packages/ce/7e/20af4a0df5e1299e7368d5ea4350412226afb03d95507faae94c80f00afd/ruff-0.12.4-py3-none-win_amd64.whl", hash = "sha256:fe0b9e9eb23736b453143d72d2ceca5db323963330d5b7859d60d101147d461a", size = 11209038, upload-time = "2025-07-17T17:27:14.417Z" },
    { url = "https://files.pythonhosted.org/packages/11/02/8857d0dfb8f44ef299a5dfd898f673edefb71e3b533b3b9d2db4c832dd13/ruff-0.12.4-py3-none-win_arm64.whl", hash = "sha256:0618ec4442a83ab545e5b71202a5c0ed7791e8471435b94e655b570a5031a98e", size = 10469336, upload-time = "2025-07-17T17:27:16.913Z" },
]

[[package]]
name = "six"
version = "1.17.0"
source = { registry = "https://mirrors.tuna.tsinghua.edu.cn/pypi/web/simple" }
sdist = { url = "https://mirrors.tuna.tsinghua.edu.cn/pypi/web/packages/94/e7/b2c673351809dca68a0e064b6af791aa332cf192da575fd474ed7d6f16a2/six-1.17.0.tar.gz", hash = "sha256:ff70335d468e7eb6ec65b95b99d3a2836546063f63acc5171de367e834932a81", size = 34031, upload-time = "2024-12-04T17:35:28.174Z" }
wheels = [
    { url = "https://mirrors.tuna.tsinghua.edu.cn/pypi/web/packages/b7/ce/149a00dd41f10bc29e5921b496af8b574d8413afcd5e30dfa0ed46c2cc5e/six-1.17.0-py2.py3-none-any.whl", hash = "sha256:4721f391ed90541fddacab5acf947aa0d3dc7d27b2e1e8eda2be8970586c3274", size = 11050, upload-time = "2024-12-04T17:35:26.475Z" },
]

[[package]]
name = "sniffio"
version = "1.3.1"
source = { registry = "https://mirrors.tuna.tsinghua.edu.cn/pypi/web/simple" }
sdist = { url = "https://mirrors.tuna.tsinghua.edu.cn/pypi/web/packages/a2/87/a6771e1546d97e7e041b6ae58d80074f81b7d5121207425c964ddf5cfdbd/sniffio-1.3.1.tar.gz", hash = "sha256:f4324edc670a0f49750a81b895f35c3adb843cca46f0530f79fc1babb23789dc", size = 20372, upload-time = "2024-02-25T23:20:04.057Z" }
wheels = [
    { url = "https://files.pythonhosted.org/packages/e9/44/75a9c9421471a6c4805dbf2356f7c181a29c1879239abab1ea2cc8f38b40/sniffio-1.3.1-py3-none-any.whl", hash = "sha256:2f6da418d1f1e0fddd844478f41680e794e6051915791a034ff65e5f100525a2", size = 10235, upload-time = "2024-02-25T23:20:01.196Z" },
]

[[package]]
name = "tenacity"
version = "8.5.0"
source = { registry = "https://pypi.org/simple" }
sdist = { url = "https://files.pythonhosted.org/packages/a3/4d/6a19536c50b849338fcbe9290d562b52cbdcf30d8963d3588a68a4107df1/tenacity-8.5.0.tar.gz", hash = "sha256:8bc6c0c8a09b31e6cad13c47afbed1a567518250a9a171418582ed8d9c20ca78", size = 47309, upload-time = "2024-07-05T07:25:31.836Z" }
wheels = [
    { url = "https://files.pythonhosted.org/packages/d2/3f/8ba87d9e287b9d385a02a7114ddcef61b26f86411e121c9003eb509a1773/tenacity-8.5.0-py3-none-any.whl", hash = "sha256:b594c2a5945830c267ce6b79a166228323ed52718f30302c1359836112346687", size = 28165, upload-time = "2024-07-05T07:25:29.591Z" },
]

[[package]]
name = "textual"
version = "5.2.0"
source = { registry = "https://pypi.org/simple" }
dependencies = [
    { name = "markdown-it-py", extra = ["linkify", "plugins"] },
    { name = "platformdirs" },
    { name = "pygments" },
    { name = "rich" },
    { name = "typing-extensions" },
]
sdist = { url = "https://files.pythonhosted.org/packages/41/55/2f7ede2f7a2aa852f062019ab96204dd311dda9103f0b73980e8aeb4e7cc/textual-5.2.0.tar.gz", hash = "sha256:6d4a77fddde7aa659acc25c3e14ed27ff75e125c6730c6f57263cf91b60e0d50", size = 1556452, upload-time = "2025-08-01T18:45:33.262Z" }
wheels = [
    { url = "https://files.pythonhosted.org/packages/41/10/81b3c0cac7d5c6b0b32f38b663fdae3773fb2843623c1e0ff7626dfef7c9/textual-5.2.0-py3-none-any.whl", hash = "sha256:5df1ef970a88ac9a266cbcace098f595f22706990f2506f6e545d9bb55983f1d", size = 701823, upload-time = "2025-08-01T18:45:31.17Z" },
]

[[package]]
name = "tqdm"
version = "4.67.1"
source = { registry = "https://mirrors.tuna.tsinghua.edu.cn/pypi/web/simple" }
dependencies = [
    { name = "colorama", marker = "sys_platform == 'win32'" },
]
sdist = { url = "https://mirrors.tuna.tsinghua.edu.cn/pypi/web/packages/a8/4b/29b4ef32e036bb34e4ab51796dd745cdba7ed47ad142a9f4a1eb8e0c744d/tqdm-4.67.1.tar.gz", hash = "sha256:f8aef9c52c08c13a65f30ea34f4e5aac3fd1a34959879d7e59e63027286627f2", size = 169737, upload-time = "2024-11-24T20:12:22.481Z" }
wheels = [
    { url = "https://mirrors.tuna.tsinghua.edu.cn/pypi/web/packages/d0/30/dc54f88dd4a2b5dc8a0279bdd7270e735851848b762aeb1c1184ed1f6b14/tqdm-4.67.1-py3-none-any.whl", hash = "sha256:26445eca388f82e72884e0d580d5464cd801a3ea01e63e5601bdff9ba6a48de2", size = 78540, upload-time = "2024-11-24T20:12:19.698Z" },
]

[[package]]
name = "trae-agent"
version = "0.1.0"
source = { editable = "." }
dependencies = [
    { name = "anthropic" },
    { name = "click" },
    { name = "google-genai" },
    { name = "ollama" },
    { name = "jsonpath-ng" },
    { name = "mcp" },
    { name = "ollama" },
    { name = "openai" },
    { name = "pydantic" },
    { name = "python-dotenv" },
    { name = "pyyaml" },
    { name = "rich" },
    { name = "ruff" },
    { name = "socksio" },
    { name = "textual" },
    { name = "tree-sitter" },
    { name = "tree-sitter-languages" },
    { name = "typing-extensions" },
]

[package.optional-dependencies]
evaluation = [
    { name = "datasets" },
    { name = "docker" },
    { name = "pexpect" },
    { name = "unidiff" },
]
test = [
    { name = "pre-commit" },
    { name = "pytest" },
    { name = "pytest-asyncio" },
    { name = "pytest-cov" },
    { name = "pytest-mock" },
]

[package.dev-dependencies]
dev = [
    { name = "types-pyyaml" },
]

[package.metadata]
requires-dist = [
<<<<<<< HEAD
    { name = "anthropic", specifier = ">=0.54.0" },
=======
    { name = "anthropic", specifier = ">=0.54.0,<=0.60.0" },
    { name = "asyncclick", specifier = ">=8.0.0" },
>>>>>>> a8d7f690
    { name = "click", specifier = ">=8.0.0" },
    { name = "datasets", marker = "extra == 'evaluation'", specifier = ">=3.6.0" },
    { name = "docker", marker = "extra == 'evaluation'", specifier = ">=7.1.0" },
    { name = "google-genai", specifier = ">=1.24.0" },
    { name = "ollama", specifier = ">=0.5.1" },
    { name = "jsonpath-ng", specifier = ">=1.7.0" },
    { name = "mcp", specifier = "==1.12.2" },
    { name = "ollama", specifier = ">=0.5.1" },
    { name = "openai", specifier = ">=1.86.0" },
    { name = "pexpect", marker = "extra == 'evaluation'", specifier = ">=4.9.0" },
    { name = "pre-commit", marker = "extra == 'test'", specifier = ">=4.2.0" },
    { name = "pydantic", specifier = ">=2.0.0" },
    { name = "pytest", marker = "extra == 'test'", specifier = ">=8.0.0" },
    { name = "pytest-asyncio", marker = "extra == 'test'", specifier = ">=0.23.0" },
    { name = "pytest-cov", marker = "extra == 'test'", specifier = ">=4.0.0" },
    { name = "pytest-mock", marker = "extra == 'test'", specifier = ">=3.12.0" },
    { name = "python-dotenv", specifier = ">=1.0.0" },
    { name = "pyyaml", specifier = ">=6.0.2" },
    { name = "rich", specifier = ">=13.0.0" },
    { name = "ruff", specifier = ">=0.12.4" },
    { name = "socksio", specifier = ">=1.0.0" },
    { name = "textual", specifier = ">=0.50.0" },
    { name = "tree-sitter", specifier = "==0.21.3" },
    { name = "tree-sitter-languages", specifier = "==1.10.2" },
    { name = "typing-extensions", specifier = ">=4.0.0" },
    { name = "unidiff", marker = "extra == 'evaluation'", specifier = ">=0.7.5" },
]
provides-extras = ["test", "evaluation"]

[package.metadata.requires-dev]
dev = [{ name = "types-pyyaml", specifier = ">=6.0.12.20250516" }]

[[package]]
name = "tree-sitter"
version = "0.21.3"
source = { registry = "https://pypi.org/simple" }
sdist = { url = "https://files.pythonhosted.org/packages/39/9e/b7cb190aa08e4ea387f2b1531da03efb4b8b033426753c0b97e3698645f6/tree-sitter-0.21.3.tar.gz", hash = "sha256:b5de3028921522365aa864d95b3c41926e0ba6a85ee5bd000e10dc49b0766988", size = 155688, upload-time = "2024-03-26T10:53:35.451Z" }
wheels = [
    { url = "https://files.pythonhosted.org/packages/81/e1/cceb06eae617a6bf5eeeefa9813d9fd57d89b50f526ce02486a336bcd2a9/tree_sitter-0.21.3-cp312-cp312-macosx_10_9_x86_64.whl", hash = "sha256:669b3e5a52cb1e37d60c7b16cc2221c76520445bb4f12dd17fd7220217f5abf3", size = 133640, upload-time = "2024-03-26T10:52:59.135Z" },
    { url = "https://files.pythonhosted.org/packages/f6/ce/ac14e5cbb0f30b7bd338122491ee2b8e6c0408cfe26741cbd66fa9b53d35/tree_sitter-0.21.3-cp312-cp312-macosx_11_0_arm64.whl", hash = "sha256:2aa2a5099a9f667730ff26d57533cc893d766667f4d8a9877e76a9e74f48f0d3", size = 125954, upload-time = "2024-03-26T10:53:00.879Z" },
    { url = "https://files.pythonhosted.org/packages/c2/df/76dbf830126e566c48db0d1bf2bef3f9d8cac938302a9b0f762ded8206c2/tree_sitter-0.21.3-cp312-cp312-manylinux_2_17_aarch64.manylinux2014_aarch64.whl", hash = "sha256:6a3e06ae2a517cf6f1abb682974f76fa760298e6d5a3ecf2cf140c70f898adf0", size = 490092, upload-time = "2024-03-26T10:53:03.144Z" },
    { url = "https://files.pythonhosted.org/packages/ec/87/0c3593552cb0d09ab6271d37fc0e6a9476919d2a975661d709d4b3289fc7/tree_sitter-0.21.3-cp312-cp312-manylinux_2_17_x86_64.manylinux2014_x86_64.whl", hash = "sha256:af992dfe08b4fefcfcdb40548d0d26d5d2e0a0f2d833487372f3728cd0772b48", size = 502155, upload-time = "2024-03-26T10:53:04.76Z" },
    { url = "https://files.pythonhosted.org/packages/05/92/b2cb22cf52c18fcc95662897f380cf230c443dfc9196b872aad5948b7bb3/tree_sitter-0.21.3-cp312-cp312-musllinux_1_1_aarch64.whl", hash = "sha256:c7cbab1dd9765138505c4a55e2aa857575bac4f1f8a8b0457744a4fefa1288e6", size = 486020, upload-time = "2024-03-26T10:53:06.414Z" },
    { url = "https://files.pythonhosted.org/packages/4a/ea/69b543538a46d763f3e787234d1617b718ab90f32ffa676ca856f1d9540e/tree_sitter-0.21.3-cp312-cp312-musllinux_1_1_x86_64.whl", hash = "sha256:e1e66aeb457d1529370fcb0997ae5584c6879e0e662f1b11b2f295ea57e22f54", size = 496348, upload-time = "2024-03-26T10:53:07.939Z" },
    { url = "https://files.pythonhosted.org/packages/eb/4f/df4ea84476443021707b537217c32147ccccbc3e10c17b216a969991e1b3/tree_sitter-0.21.3-cp312-cp312-win_amd64.whl", hash = "sha256:013c750252dc3bd0e069d82e9658de35ed50eecf31c6586d0de7f942546824c5", size = 109771, upload-time = "2024-03-26T10:53:10.342Z" },
]

[[package]]
name = "tree-sitter-languages"
version = "1.10.2"
source = { registry = "https://pypi.org/simple" }
dependencies = [
    { name = "tree-sitter" },
]
wheels = [
    { url = "https://files.pythonhosted.org/packages/8d/bf/a9bd2d6ecbd053de0a5a50c150105b69c90eb49089f9e1d4fc4937e86adc/tree_sitter_languages-1.10.2-cp312-cp312-macosx_10_9_x86_64.whl", hash = "sha256:c0f4c8b2734c45859edc7fcaaeaab97a074114111b5ba51ab4ec7ed52104763c", size = 8884771, upload-time = "2024-02-04T10:28:39.655Z" },
    { url = "https://files.pythonhosted.org/packages/14/fb/1f6fe5903aeb7435cc66d4b56621e9a30a4de64420555b999de65b31fcae/tree_sitter_languages-1.10.2-cp312-cp312-macosx_11_0_arm64.whl", hash = "sha256:eecd3c1244ac3425b7a82ba9125b4ddb45d953bbe61de114c0334fd89b7fe782", size = 9724562, upload-time = "2024-02-04T10:28:42.275Z" },
    { url = "https://files.pythonhosted.org/packages/20/6c/1855a65c9d6b50600f7a68e0182153db7cb12ff81fdebd93e87851dfdd8f/tree_sitter_languages-1.10.2-cp312-cp312-manylinux_2_17_aarch64.manylinux2014_aarch64.whl", hash = "sha256:15db3c8510bc39a80147ee7421bf4782c15c09581c1dc2237ea89cefbd95b846", size = 8678682, upload-time = "2024-02-04T10:28:44.642Z" },
    { url = "https://files.pythonhosted.org/packages/d0/75/eff180f187ce4dc3e5177b3f8508e0061ea786ac44f409cf69cf24bf31a6/tree_sitter_languages-1.10.2-cp312-cp312-manylinux_2_17_i686.manylinux2014_i686.whl", hash = "sha256:92c6487a6feea683154d3e06e6db68c30e0ae749a7ce4ce90b9e4e46b78c85c7", size = 8595099, upload-time = "2024-02-04T10:28:47.767Z" },
    { url = "https://files.pythonhosted.org/packages/f2/e6/eddc76ad899d77adcb5fca6cdf651eb1d33b4a799456bf303540f6cf8204/tree_sitter_languages-1.10.2-cp312-cp312-manylinux_2_17_x86_64.manylinux2014_x86_64.whl", hash = "sha256:6d2f1cd1d1bdd65332f9c2b67d49dcf148cf1ded752851d159ac3e5ee4f4d260", size = 8433569, upload-time = "2024-02-04T10:28:50.404Z" },
    { url = "https://files.pythonhosted.org/packages/06/95/a13da048c33a876d0475974484bf66b1fae07226e8654b1365ab549309cd/tree_sitter_languages-1.10.2-cp312-cp312-musllinux_1_1_aarch64.whl", hash = "sha256:976c8039165b8e12f17a01ddee9f4e23ec6e352b165ad29b44d2bf04e2fbe77e", size = 9196003, upload-time = "2024-02-04T10:28:52.466Z" },
    { url = "https://files.pythonhosted.org/packages/ec/13/9e5cb03914d60dd51047ecbfab5400309fbab14bb25014af388f492da044/tree_sitter_languages-1.10.2-cp312-cp312-musllinux_1_1_i686.whl", hash = "sha256:dafbbdf16bf668a580902e1620f4baa1913e79438abcce721a50647564c687b9", size = 9175560, upload-time = "2024-02-04T10:28:55.064Z" },
    { url = "https://files.pythonhosted.org/packages/19/76/25bb32a9be1c476e388835d5c8de5af2920af055e295770003683896cfe2/tree_sitter_languages-1.10.2-cp312-cp312-musllinux_1_1_x86_64.whl", hash = "sha256:1aeabd3d60d6d276b73cd8f3739d595b1299d123cc079a317f1a5b3c5461e2ca", size = 8956249, upload-time = "2024-02-04T10:28:57.094Z" },
    { url = "https://files.pythonhosted.org/packages/52/01/8e2f97a444d25dde1380ec20b338722f733b6cc290524357b1be3dd452ab/tree_sitter_languages-1.10.2-cp312-cp312-win32.whl", hash = "sha256:fab8ee641914098e8933b87ea3d657bea4dd00723c1ee7038b847b12eeeef4f5", size = 8363094, upload-time = "2024-02-04T10:28:59.156Z" },
    { url = "https://files.pythonhosted.org/packages/47/58/0262e875dd899447476a8ffde7829df3716ffa772990095c65d6de1f053c/tree_sitter_languages-1.10.2-cp312-cp312-win_amd64.whl", hash = "sha256:5e606430d736367e5787fa5a7a0c5a1ec9b85eded0b3596bbc0d83532a40810b", size = 8268983, upload-time = "2024-02-04T10:29:00.987Z" },
]

[[package]]
name = "types-pyyaml"
version = "6.0.12.20250516"
source = { registry = "https://pypi.org/simple" }
sdist = { url = "https://files.pythonhosted.org/packages/4e/22/59e2aeb48ceeee1f7cd4537db9568df80d62bdb44a7f9e743502ea8aab9c/types_pyyaml-6.0.12.20250516.tar.gz", hash = "sha256:9f21a70216fc0fa1b216a8176db5f9e0af6eb35d2f2932acb87689d03a5bf6ba", size = 17378, upload-time = "2025-05-16T03:08:04.897Z" }
wheels = [
    { url = "https://files.pythonhosted.org/packages/99/5f/e0af6f7f6a260d9af67e1db4f54d732abad514252a7a378a6c4d17dd1036/types_pyyaml-6.0.12.20250516-py3-none-any.whl", hash = "sha256:8478208feaeb53a34cb5d970c56a7cd76b72659442e733e268a94dc72b2d0530", size = 20312, upload-time = "2025-05-16T03:08:04.019Z" },
]

[[package]]
name = "typing-extensions"
version = "4.14.0"
source = { registry = "https://mirrors.tuna.tsinghua.edu.cn/pypi/web/simple" }
sdist = { url = "https://mirrors.tuna.tsinghua.edu.cn/pypi/web/packages/d1/bc/51647cd02527e87d05cb083ccc402f93e441606ff1f01739a62c8ad09ba5/typing_extensions-4.14.0.tar.gz", hash = "sha256:8676b788e32f02ab42d9e7c61324048ae4c6d844a399eebace3d4979d75ceef4", size = 107423, upload-time = "2025-06-02T14:52:11.399Z" }
wheels = [
    { url = "https://mirrors.tuna.tsinghua.edu.cn/pypi/web/packages/69/e0/552843e0d356fbb5256d21449fa957fa4eff3bbc135a74a691ee70c7c5da/typing_extensions-4.14.0-py3-none-any.whl", hash = "sha256:a1514509136dd0b477638fc68d6a91497af5076466ad0fa6c338e44e359944af", size = 43839, upload-time = "2025-06-02T14:52:10.026Z" },
]

[[package]]
name = "typing-inspection"
version = "0.4.1"
source = { registry = "https://mirrors.tuna.tsinghua.edu.cn/pypi/web/simple" }
dependencies = [
    { name = "typing-extensions" },
]
sdist = { url = "https://mirrors.tuna.tsinghua.edu.cn/pypi/web/packages/f8/b1/0c11f5058406b3af7609f121aaa6b609744687f1d158b3c3a5bf4cc94238/typing_inspection-0.4.1.tar.gz", hash = "sha256:6ae134cc0203c33377d43188d4064e9b357dba58cff3185f22924610e70a9d28", size = 75726, upload-time = "2025-05-21T18:55:23.885Z" }
wheels = [
    { url = "https://mirrors.tuna.tsinghua.edu.cn/pypi/web/packages/17/69/cd203477f944c353c31bade965f880aa1061fd6bf05ded0726ca845b6ff7/typing_inspection-0.4.1-py3-none-any.whl", hash = "sha256:389055682238f53b04f7badcb49b989835495a96700ced5dab2d8feae4b26f51", size = 14552, upload-time = "2025-05-21T18:55:22.152Z" },
]

[[package]]
name = "tzdata"
version = "2025.2"
source = { registry = "https://mirrors.tuna.tsinghua.edu.cn/pypi/web/simple" }
sdist = { url = "https://mirrors.tuna.tsinghua.edu.cn/pypi/web/packages/95/32/1a225d6164441be760d75c2c42e2780dc0873fe382da3e98a2e1e48361e5/tzdata-2025.2.tar.gz", hash = "sha256:b60a638fcc0daffadf82fe0f57e53d06bdec2f36c4df66280ae79bce6bd6f2b9", size = 196380, upload-time = "2025-03-23T13:54:43.652Z" }
wheels = [
    { url = "https://mirrors.tuna.tsinghua.edu.cn/pypi/web/packages/5c/23/c7abc0ca0a1526a0774eca151daeb8de62ec457e77262b66b359c3c7679e/tzdata-2025.2-py2.py3-none-any.whl", hash = "sha256:1a403fada01ff9221ca8044d701868fa132215d84beb92242d9acd2147f667a8", size = 347839, upload-time = "2025-03-23T13:54:41.845Z" },
]

[[package]]
name = "uc-micro-py"
version = "1.0.3"
source = { registry = "https://pypi.org/simple" }
sdist = { url = "https://files.pythonhosted.org/packages/91/7a/146a99696aee0609e3712f2b44c6274566bc368dfe8375191278045186b8/uc-micro-py-1.0.3.tar.gz", hash = "sha256:d321b92cff673ec58027c04015fcaa8bb1e005478643ff4a500882eaab88c48a", size = 6043, upload-time = "2024-02-09T16:52:01.654Z" }
wheels = [
    { url = "https://files.pythonhosted.org/packages/37/87/1f677586e8ac487e29672e4b17455758fce261de06a0d086167bb760361a/uc_micro_py-1.0.3-py3-none-any.whl", hash = "sha256:db1dffff340817673d7b466ec86114a9dc0e9d4d9b5ba229d9d60e5c12600cd5", size = 6229, upload-time = "2024-02-09T16:52:00.371Z" },
]

[[package]]
name = "unidiff"
version = "0.7.5"
source = { registry = "https://pypi.org/simple" }
sdist = { url = "https://files.pythonhosted.org/packages/a3/48/81be0ac96e423a877754153699731ef439fd7b80b4c8b5425c94ed079ebd/unidiff-0.7.5.tar.gz", hash = "sha256:2e5f0162052248946b9f0970a40e9e124236bf86c82b70821143a6fc1dea2574", size = 20931, upload-time = "2023-03-10T01:05:39.185Z" }
wheels = [
    { url = "https://files.pythonhosted.org/packages/8a/54/57c411a6e8f7bd7848c8b66e4dcaffa586bf4c02e63f2280db0327a4e6eb/unidiff-0.7.5-py2.py3-none-any.whl", hash = "sha256:c93bf2265cc1ba2a520e415ab05da587370bc2a3ae9e0414329f54f0c2fc09e8", size = 14386, upload-time = "2023-03-10T01:05:36.594Z" },
]

[[package]]
name = "urllib3"
version = "2.5.0"
source = { registry = "https://mirrors.tuna.tsinghua.edu.cn/pypi/web/simple" }
sdist = { url = "https://mirrors.tuna.tsinghua.edu.cn/pypi/web/packages/15/22/9ee70a2574a4f4599c47dd506532914ce044817c7752a79b6a51286319bc/urllib3-2.5.0.tar.gz", hash = "sha256:3fc47733c7e419d4bc3f6b3dc2b4f890bb743906a30d56ba4a5bfa4bbff92760", size = 393185, upload-time = "2025-06-18T14:07:41.644Z" }
wheels = [
    { url = "https://mirrors.tuna.tsinghua.edu.cn/pypi/web/packages/a7/c2/fe1e52489ae3122415c51f387e221dd0773709bad6c6cdaa599e8a2c5185/urllib3-2.5.0-py3-none-any.whl", hash = "sha256:e6b01673c0fa6a13e374b50871808eb3bf7046c4b125b216f6bf1cc604cff0dc", size = 129795, upload-time = "2025-06-18T14:07:40.39Z" },
]

[[package]]
name = "uvicorn"
version = "0.35.0"
source = { registry = "https://pypi.org/simple" }
dependencies = [
    { name = "click" },
    { name = "h11" },
]
sdist = { url = "https://files.pythonhosted.org/packages/5e/42/e0e305207bb88c6b8d3061399c6a961ffe5fbb7e2aa63c9234df7259e9cd/uvicorn-0.35.0.tar.gz", hash = "sha256:bc662f087f7cf2ce11a1d7fd70b90c9f98ef2e2831556dd078d131b96cc94a01", size = 78473, upload-time = "2025-06-28T16:15:46.058Z" }
wheels = [
    { url = "https://files.pythonhosted.org/packages/d2/e2/dc81b1bd1dcfe91735810265e9d26bc8ec5da45b4c0f6237e286819194c3/uvicorn-0.35.0-py3-none-any.whl", hash = "sha256:197535216b25ff9b785e29a0b79199f55222193d47f820816e7da751e9bc8d4a", size = 66406, upload-time = "2025-06-28T16:15:44.816Z" },
]

[[package]]
name = "virtualenv"
version = "20.31.2"
source = { registry = "https://mirrors.tuna.tsinghua.edu.cn/pypi/web/simple" }
dependencies = [
    { name = "distlib" },
    { name = "filelock" },
    { name = "platformdirs" },
]
sdist = { url = "https://mirrors.tuna.tsinghua.edu.cn/pypi/web/packages/56/2c/444f465fb2c65f40c3a104fd0c495184c4f2336d65baf398e3c75d72ea94/virtualenv-20.31.2.tar.gz", hash = "sha256:e10c0a9d02835e592521be48b332b6caee6887f332c111aa79a09b9e79efc2af", size = 6076316, upload-time = "2025-05-08T17:58:23.811Z" }
wheels = [
    { url = "https://mirrors.tuna.tsinghua.edu.cn/pypi/web/packages/f3/40/b1c265d4b2b62b58576588510fc4d1fe60a86319c8de99fd8e9fec617d2c/virtualenv-20.31.2-py3-none-any.whl", hash = "sha256:36efd0d9650ee985f0cad72065001e66d49a6f24eb44d98980f630686243cf11", size = 6057982, upload-time = "2025-05-08T17:58:21.15Z" },
]

[[package]]
name = "xxhash"
version = "3.5.0"
source = { registry = "https://mirrors.tuna.tsinghua.edu.cn/pypi/web/simple" }
sdist = { url = "https://mirrors.tuna.tsinghua.edu.cn/pypi/web/packages/00/5e/d6e5258d69df8b4ed8c83b6664f2b47d30d2dec551a29ad72a6c69eafd31/xxhash-3.5.0.tar.gz", hash = "sha256:84f2caddf951c9cbf8dc2e22a89d4ccf5d86391ac6418fe81e3c67d0cf60b45f", size = 84241, upload-time = "2024-08-17T09:20:38.972Z" }
wheels = [
    { url = "https://mirrors.tuna.tsinghua.edu.cn/pypi/web/packages/07/0e/1bfce2502c57d7e2e787600b31c83535af83746885aa1a5f153d8c8059d6/xxhash-3.5.0-cp312-cp312-macosx_10_9_x86_64.whl", hash = "sha256:14470ace8bd3b5d51318782cd94e6f94431974f16cb3b8dc15d52f3b69df8e00", size = 31969, upload-time = "2024-08-17T09:18:24.025Z" },
    { url = "https://mirrors.tuna.tsinghua.edu.cn/pypi/web/packages/3f/d6/8ca450d6fe5b71ce521b4e5db69622383d039e2b253e9b2f24f93265b52c/xxhash-3.5.0-cp312-cp312-macosx_11_0_arm64.whl", hash = "sha256:59aa1203de1cb96dbeab595ded0ad0c0056bb2245ae11fac11c0ceea861382b9", size = 30787, upload-time = "2024-08-17T09:18:25.318Z" },
    { url = "https://mirrors.tuna.tsinghua.edu.cn/pypi/web/packages/5b/84/de7c89bc6ef63d750159086a6ada6416cc4349eab23f76ab870407178b93/xxhash-3.5.0-cp312-cp312-manylinux_2_17_aarch64.manylinux2014_aarch64.whl", hash = "sha256:08424f6648526076e28fae6ea2806c0a7d504b9ef05ae61d196d571e5c879c84", size = 220959, upload-time = "2024-08-17T09:18:26.518Z" },
    { url = "https://mirrors.tuna.tsinghua.edu.cn/pypi/web/packages/fe/86/51258d3e8a8545ff26468c977101964c14d56a8a37f5835bc0082426c672/xxhash-3.5.0-cp312-cp312-manylinux_2_17_ppc64le.manylinux2014_ppc64le.whl", hash = "sha256:61a1ff00674879725b194695e17f23d3248998b843eb5e933007ca743310f793", size = 200006, upload-time = "2024-08-17T09:18:27.905Z" },
    { url = "https://mirrors.tuna.tsinghua.edu.cn/pypi/web/packages/02/0a/96973bd325412feccf23cf3680fd2246aebf4b789122f938d5557c54a6b2/xxhash-3.5.0-cp312-cp312-manylinux_2_17_s390x.manylinux2014_s390x.whl", hash = "sha256:f2f2c61bee5844d41c3eb015ac652a0229e901074951ae48581d58bfb2ba01be", size = 428326, upload-time = "2024-08-17T09:18:29.335Z" },
    { url = "https://mirrors.tuna.tsinghua.edu.cn/pypi/web/packages/11/a7/81dba5010f7e733de88af9555725146fc133be97ce36533867f4c7e75066/xxhash-3.5.0-cp312-cp312-manylinux_2_17_x86_64.manylinux2014_x86_64.whl", hash = "sha256:9d32a592cac88d18cc09a89172e1c32d7f2a6e516c3dfde1b9adb90ab5df54a6", size = 194380, upload-time = "2024-08-17T09:18:30.706Z" },
    { url = "https://mirrors.tuna.tsinghua.edu.cn/pypi/web/packages/fb/7d/f29006ab398a173f4501c0e4977ba288f1c621d878ec217b4ff516810c04/xxhash-3.5.0-cp312-cp312-manylinux_2_5_i686.manylinux1_i686.manylinux_2_17_i686.manylinux2014_i686.whl", hash = "sha256:70dabf941dede727cca579e8c205e61121afc9b28516752fd65724be1355cc90", size = 207934, upload-time = "2024-08-17T09:18:32.133Z" },
    { url = "https://mirrors.tuna.tsinghua.edu.cn/pypi/web/packages/8a/6e/6e88b8f24612510e73d4d70d9b0c7dff62a2e78451b9f0d042a5462c8d03/xxhash-3.5.0-cp312-cp312-musllinux_1_2_aarch64.whl", hash = "sha256:e5d0ddaca65ecca9c10dcf01730165fd858533d0be84c75c327487c37a906a27", size = 216301, upload-time = "2024-08-17T09:18:33.474Z" },
    { url = "https://mirrors.tuna.tsinghua.edu.cn/pypi/web/packages/af/51/7862f4fa4b75a25c3b4163c8a873f070532fe5f2d3f9b3fc869c8337a398/xxhash-3.5.0-cp312-cp312-musllinux_1_2_i686.whl", hash = "sha256:3e5b5e16c5a480fe5f59f56c30abdeba09ffd75da8d13f6b9b6fd224d0b4d0a2", size = 203351, upload-time = "2024-08-17T09:18:34.889Z" },
    { url = "https://mirrors.tuna.tsinghua.edu.cn/pypi/web/packages/22/61/8d6a40f288f791cf79ed5bb113159abf0c81d6efb86e734334f698eb4c59/xxhash-3.5.0-cp312-cp312-musllinux_1_2_ppc64le.whl", hash = "sha256:149b7914451eb154b3dfaa721315117ea1dac2cc55a01bfbd4df7c68c5dd683d", size = 210294, upload-time = "2024-08-17T09:18:36.355Z" },
    { url = "https://mirrors.tuna.tsinghua.edu.cn/pypi/web/packages/17/02/215c4698955762d45a8158117190261b2dbefe9ae7e5b906768c09d8bc74/xxhash-3.5.0-cp312-cp312-musllinux_1_2_s390x.whl", hash = "sha256:eade977f5c96c677035ff39c56ac74d851b1cca7d607ab3d8f23c6b859379cab", size = 414674, upload-time = "2024-08-17T09:18:38.536Z" },
    { url = "https://mirrors.tuna.tsinghua.edu.cn/pypi/web/packages/31/5c/b7a8db8a3237cff3d535261325d95de509f6a8ae439a5a7a4ffcff478189/xxhash-3.5.0-cp312-cp312-musllinux_1_2_x86_64.whl", hash = "sha256:fa9f547bd98f5553d03160967866a71056a60960be00356a15ecc44efb40ba8e", size = 192022, upload-time = "2024-08-17T09:18:40.138Z" },
    { url = "https://mirrors.tuna.tsinghua.edu.cn/pypi/web/packages/78/e3/dd76659b2811b3fd06892a8beb850e1996b63e9235af5a86ea348f053e9e/xxhash-3.5.0-cp312-cp312-win32.whl", hash = "sha256:f7b58d1fd3551b8c80a971199543379be1cee3d0d409e1f6d8b01c1a2eebf1f8", size = 30170, upload-time = "2024-08-17T09:18:42.163Z" },
    { url = "https://mirrors.tuna.tsinghua.edu.cn/pypi/web/packages/d9/6b/1c443fe6cfeb4ad1dcf231cdec96eb94fb43d6498b4469ed8b51f8b59a37/xxhash-3.5.0-cp312-cp312-win_amd64.whl", hash = "sha256:fa0cafd3a2af231b4e113fba24a65d7922af91aeb23774a8b78228e6cd785e3e", size = 30040, upload-time = "2024-08-17T09:18:43.699Z" },
    { url = "https://mirrors.tuna.tsinghua.edu.cn/pypi/web/packages/0f/eb/04405305f290173acc0350eba6d2f1a794b57925df0398861a20fbafa415/xxhash-3.5.0-cp312-cp312-win_arm64.whl", hash = "sha256:586886c7e89cb9828bcd8a5686b12e161368e0064d040e225e72607b43858ba2", size = 26796, upload-time = "2024-08-17T09:18:45.29Z" },
    { url = "https://mirrors.tuna.tsinghua.edu.cn/pypi/web/packages/c9/b8/e4b3ad92d249be5c83fa72916c9091b0965cb0faeff05d9a0a3870ae6bff/xxhash-3.5.0-cp313-cp313-macosx_10_13_x86_64.whl", hash = "sha256:37889a0d13b0b7d739cfc128b1c902f04e32de17b33d74b637ad42f1c55101f6", size = 31795, upload-time = "2024-08-17T09:18:46.813Z" },
    { url = "https://mirrors.tuna.tsinghua.edu.cn/pypi/web/packages/fc/d8/b3627a0aebfbfa4c12a41e22af3742cf08c8ea84f5cc3367b5de2d039cce/xxhash-3.5.0-cp313-cp313-macosx_11_0_arm64.whl", hash = "sha256:97a662338797c660178e682f3bc180277b9569a59abfb5925e8620fba00b9fc5", size = 30792, upload-time = "2024-08-17T09:18:47.862Z" },
    { url = "https://mirrors.tuna.tsinghua.edu.cn/pypi/web/packages/c3/cc/762312960691da989c7cd0545cb120ba2a4148741c6ba458aa723c00a3f8/xxhash-3.5.0-cp313-cp313-manylinux_2_17_aarch64.manylinux2014_aarch64.whl", hash = "sha256:7f85e0108d51092bdda90672476c7d909c04ada6923c14ff9d913c4f7dc8a3bc", size = 220950, upload-time = "2024-08-17T09:18:49.06Z" },
    { url = "https://mirrors.tuna.tsinghua.edu.cn/pypi/web/packages/fe/e9/cc266f1042c3c13750e86a535496b58beb12bf8c50a915c336136f6168dc/xxhash-3.5.0-cp313-cp313-manylinux_2_17_ppc64le.manylinux2014_ppc64le.whl", hash = "sha256:cd2fd827b0ba763ac919440042302315c564fdb797294d86e8cdd4578e3bc7f3", size = 199980, upload-time = "2024-08-17T09:18:50.445Z" },
    { url = "https://mirrors.tuna.tsinghua.edu.cn/pypi/web/packages/bf/85/a836cd0dc5cc20376de26b346858d0ac9656f8f730998ca4324921a010b9/xxhash-3.5.0-cp313-cp313-manylinux_2_17_s390x.manylinux2014_s390x.whl", hash = "sha256:82085c2abec437abebf457c1d12fccb30cc8b3774a0814872511f0f0562c768c", size = 428324, upload-time = "2024-08-17T09:18:51.988Z" },
    { url = "https://mirrors.tuna.tsinghua.edu.cn/pypi/web/packages/b4/0e/15c243775342ce840b9ba34aceace06a1148fa1630cd8ca269e3223987f5/xxhash-3.5.0-cp313-cp313-manylinux_2_17_x86_64.manylinux2014_x86_64.whl", hash = "sha256:07fda5de378626e502b42b311b049848c2ef38784d0d67b6f30bb5008642f8eb", size = 194370, upload-time = "2024-08-17T09:18:54.164Z" },
    { url = "https://mirrors.tuna.tsinghua.edu.cn/pypi/web/packages/87/a1/b028bb02636dfdc190da01951d0703b3d904301ed0ef6094d948983bef0e/xxhash-3.5.0-cp313-cp313-manylinux_2_5_i686.manylinux1_i686.manylinux_2_17_i686.manylinux2014_i686.whl", hash = "sha256:c279f0d2b34ef15f922b77966640ade58b4ccdfef1c4d94b20f2a364617a493f", size = 207911, upload-time = "2024-08-17T09:18:55.509Z" },
    { url = "https://mirrors.tuna.tsinghua.edu.cn/pypi/web/packages/80/d5/73c73b03fc0ac73dacf069fdf6036c9abad82de0a47549e9912c955ab449/xxhash-3.5.0-cp313-cp313-musllinux_1_2_aarch64.whl", hash = "sha256:89e66ceed67b213dec5a773e2f7a9e8c58f64daeb38c7859d8815d2c89f39ad7", size = 216352, upload-time = "2024-08-17T09:18:57.073Z" },
    { url = "https://mirrors.tuna.tsinghua.edu.cn/pypi/web/packages/b6/2a/5043dba5ddbe35b4fe6ea0a111280ad9c3d4ba477dd0f2d1fe1129bda9d0/xxhash-3.5.0-cp313-cp313-musllinux_1_2_i686.whl", hash = "sha256:bcd51708a633410737111e998ceb3b45d3dbc98c0931f743d9bb0a209033a326", size = 203410, upload-time = "2024-08-17T09:18:58.54Z" },
    { url = "https://mirrors.tuna.tsinghua.edu.cn/pypi/web/packages/a2/b2/9a8ded888b7b190aed75b484eb5c853ddd48aa2896e7b59bbfbce442f0a1/xxhash-3.5.0-cp313-cp313-musllinux_1_2_ppc64le.whl", hash = "sha256:3ff2c0a34eae7df88c868be53a8dd56fbdf592109e21d4bfa092a27b0bf4a7bf", size = 210322, upload-time = "2024-08-17T09:18:59.943Z" },
    { url = "https://mirrors.tuna.tsinghua.edu.cn/pypi/web/packages/98/62/440083fafbc917bf3e4b67c2ade621920dd905517e85631c10aac955c1d2/xxhash-3.5.0-cp313-cp313-musllinux_1_2_s390x.whl", hash = "sha256:4e28503dccc7d32e0b9817aa0cbfc1f45f563b2c995b7a66c4c8a0d232e840c7", size = 414725, upload-time = "2024-08-17T09:19:01.332Z" },
    { url = "https://mirrors.tuna.tsinghua.edu.cn/pypi/web/packages/75/db/009206f7076ad60a517e016bb0058381d96a007ce3f79fa91d3010f49cc2/xxhash-3.5.0-cp313-cp313-musllinux_1_2_x86_64.whl", hash = "sha256:a6c50017518329ed65a9e4829154626f008916d36295b6a3ba336e2458824c8c", size = 192070, upload-time = "2024-08-17T09:19:03.007Z" },
    { url = "https://mirrors.tuna.tsinghua.edu.cn/pypi/web/packages/1f/6d/c61e0668943a034abc3a569cdc5aeae37d686d9da7e39cf2ed621d533e36/xxhash-3.5.0-cp313-cp313-win32.whl", hash = "sha256:53a068fe70301ec30d868ece566ac90d873e3bb059cf83c32e76012c889b8637", size = 30172, upload-time = "2024-08-17T09:19:04.355Z" },
    { url = "https://mirrors.tuna.tsinghua.edu.cn/pypi/web/packages/96/14/8416dce965f35e3d24722cdf79361ae154fa23e2ab730e5323aa98d7919e/xxhash-3.5.0-cp313-cp313-win_amd64.whl", hash = "sha256:80babcc30e7a1a484eab952d76a4f4673ff601f54d5142c26826502740e70b43", size = 30041, upload-time = "2024-08-17T09:19:05.435Z" },
    { url = "https://mirrors.tuna.tsinghua.edu.cn/pypi/web/packages/27/ee/518b72faa2073f5aa8e3262408d284892cb79cf2754ba0c3a5870645ef73/xxhash-3.5.0-cp313-cp313-win_arm64.whl", hash = "sha256:4811336f1ce11cac89dcbd18f3a25c527c16311709a89313c3acaf771def2d4b", size = 26801, upload-time = "2024-08-17T09:19:06.547Z" },
]

[[package]]
name = "yarl"
version = "1.20.1"
source = { registry = "https://mirrors.tuna.tsinghua.edu.cn/pypi/web/simple" }
dependencies = [
    { name = "idna" },
    { name = "multidict" },
    { name = "propcache" },
]
sdist = { url = "https://mirrors.tuna.tsinghua.edu.cn/pypi/web/packages/3c/fb/efaa23fa4e45537b827620f04cf8f3cd658b76642205162e072703a5b963/yarl-1.20.1.tar.gz", hash = "sha256:d017a4997ee50c91fd5466cef416231bb82177b93b029906cefc542ce14c35ac", size = 186428, upload-time = "2025-06-10T00:46:09.923Z" }
wheels = [
    { url = "https://mirrors.tuna.tsinghua.edu.cn/pypi/web/packages/5f/9a/cb7fad7d73c69f296eda6815e4a2c7ed53fc70c2f136479a91c8e5fbdb6d/yarl-1.20.1-cp312-cp312-macosx_10_13_universal2.whl", hash = "sha256:bdcc4cd244e58593a4379fe60fdee5ac0331f8eb70320a24d591a3be197b94a9", size = 133667, upload-time = "2025-06-10T00:43:44.369Z" },
    { url = "https://mirrors.tuna.tsinghua.edu.cn/pypi/web/packages/67/38/688577a1cb1e656e3971fb66a3492501c5a5df56d99722e57c98249e5b8a/yarl-1.20.1-cp312-cp312-macosx_10_13_x86_64.whl", hash = "sha256:b29a2c385a5f5b9c7d9347e5812b6f7ab267193c62d282a540b4fc528c8a9d2a", size = 91025, upload-time = "2025-06-10T00:43:46.295Z" },
    { url = "https://mirrors.tuna.tsinghua.edu.cn/pypi/web/packages/50/ec/72991ae51febeb11a42813fc259f0d4c8e0507f2b74b5514618d8b640365/yarl-1.20.1-cp312-cp312-macosx_11_0_arm64.whl", hash = "sha256:1112ae8154186dfe2de4732197f59c05a83dc814849a5ced892b708033f40dc2", size = 89709, upload-time = "2025-06-10T00:43:48.22Z" },
    { url = "https://mirrors.tuna.tsinghua.edu.cn/pypi/web/packages/99/da/4d798025490e89426e9f976702e5f9482005c548c579bdae792a4c37769e/yarl-1.20.1-cp312-cp312-manylinux_2_17_aarch64.manylinux2014_aarch64.whl", hash = "sha256:90bbd29c4fe234233f7fa2b9b121fb63c321830e5d05b45153a2ca68f7d310ee", size = 352287, upload-time = "2025-06-10T00:43:49.924Z" },
    { url = "https://mirrors.tuna.tsinghua.edu.cn/pypi/web/packages/1a/26/54a15c6a567aac1c61b18aa0f4b8aa2e285a52d547d1be8bf48abe2b3991/yarl-1.20.1-cp312-cp312-manylinux_2_17_armv7l.manylinux2014_armv7l.manylinux_2_31_armv7l.whl", hash = "sha256:680e19c7ce3710ac4cd964e90dad99bf9b5029372ba0c7cbfcd55e54d90ea819", size = 345429, upload-time = "2025-06-10T00:43:51.7Z" },
    { url = "https://mirrors.tuna.tsinghua.edu.cn/pypi/web/packages/d6/95/9dcf2386cb875b234353b93ec43e40219e14900e046bf6ac118f94b1e353/yarl-1.20.1-cp312-cp312-manylinux_2_17_ppc64le.manylinux2014_ppc64le.whl", hash = "sha256:4a979218c1fdb4246a05efc2cc23859d47c89af463a90b99b7c56094daf25a16", size = 365429, upload-time = "2025-06-10T00:43:53.494Z" },
    { url = "https://mirrors.tuna.tsinghua.edu.cn/pypi/web/packages/91/b2/33a8750f6a4bc224242a635f5f2cff6d6ad5ba651f6edcccf721992c21a0/yarl-1.20.1-cp312-cp312-manylinux_2_17_s390x.manylinux2014_s390x.whl", hash = "sha256:255b468adf57b4a7b65d8aad5b5138dce6a0752c139965711bdcb81bc370e1b6", size = 363862, upload-time = "2025-06-10T00:43:55.766Z" },
    { url = "https://mirrors.tuna.tsinghua.edu.cn/pypi/web/packages/98/28/3ab7acc5b51f4434b181b0cee8f1f4b77a65919700a355fb3617f9488874/yarl-1.20.1-cp312-cp312-manylinux_2_17_x86_64.manylinux2014_x86_64.whl", hash = "sha256:a97d67108e79cfe22e2b430d80d7571ae57d19f17cda8bb967057ca8a7bf5bfd", size = 355616, upload-time = "2025-06-10T00:43:58.056Z" },
    { url = "https://mirrors.tuna.tsinghua.edu.cn/pypi/web/packages/36/a3/f666894aa947a371724ec7cd2e5daa78ee8a777b21509b4252dd7bd15e29/yarl-1.20.1-cp312-cp312-manylinux_2_5_i686.manylinux1_i686.manylinux_2_17_i686.manylinux2014_i686.whl", hash = "sha256:8570d998db4ddbfb9a590b185a0a33dbf8aafb831d07a5257b4ec9948df9cb0a", size = 339954, upload-time = "2025-06-10T00:43:59.773Z" },
    { url = "https://mirrors.tuna.tsinghua.edu.cn/pypi/web/packages/f1/81/5f466427e09773c04219d3450d7a1256138a010b6c9f0af2d48565e9ad13/yarl-1.20.1-cp312-cp312-musllinux_1_2_aarch64.whl", hash = "sha256:97c75596019baae7c71ccf1d8cc4738bc08134060d0adfcbe5642f778d1dca38", size = 365575, upload-time = "2025-06-10T00:44:02.051Z" },
    { url = "https://mirrors.tuna.tsinghua.edu.cn/pypi/web/packages/2e/e3/e4b0ad8403e97e6c9972dd587388940a032f030ebec196ab81a3b8e94d31/yarl-1.20.1-cp312-cp312-musllinux_1_2_armv7l.whl", hash = "sha256:1c48912653e63aef91ff988c5432832692ac5a1d8f0fb8a33091520b5bbe19ef", size = 365061, upload-time = "2025-06-10T00:44:04.196Z" },
    { url = "https://mirrors.tuna.tsinghua.edu.cn/pypi/web/packages/ac/99/b8a142e79eb86c926f9f06452eb13ecb1bb5713bd01dc0038faf5452e544/yarl-1.20.1-cp312-cp312-musllinux_1_2_i686.whl", hash = "sha256:4c3ae28f3ae1563c50f3d37f064ddb1511ecc1d5584e88c6b7c63cf7702a6d5f", size = 364142, upload-time = "2025-06-10T00:44:06.527Z" },
    { url = "https://mirrors.tuna.tsinghua.edu.cn/pypi/web/packages/34/f2/08ed34a4a506d82a1a3e5bab99ccd930a040f9b6449e9fd050320e45845c/yarl-1.20.1-cp312-cp312-musllinux_1_2_ppc64le.whl", hash = "sha256:c5e9642f27036283550f5f57dc6156c51084b458570b9d0d96100c8bebb186a8", size = 381894, upload-time = "2025-06-10T00:44:08.379Z" },
    { url = "https://mirrors.tuna.tsinghua.edu.cn/pypi/web/packages/92/f8/9a3fbf0968eac704f681726eff595dce9b49c8a25cd92bf83df209668285/yarl-1.20.1-cp312-cp312-musllinux_1_2_s390x.whl", hash = "sha256:2c26b0c49220d5799f7b22c6838409ee9bc58ee5c95361a4d7831f03cc225b5a", size = 383378, upload-time = "2025-06-10T00:44:10.51Z" },
    { url = "https://mirrors.tuna.tsinghua.edu.cn/pypi/web/packages/af/85/9363f77bdfa1e4d690957cd39d192c4cacd1c58965df0470a4905253b54f/yarl-1.20.1-cp312-cp312-musllinux_1_2_x86_64.whl", hash = "sha256:564ab3d517e3d01c408c67f2e5247aad4019dcf1969982aba3974b4093279004", size = 374069, upload-time = "2025-06-10T00:44:12.834Z" },
    { url = "https://mirrors.tuna.tsinghua.edu.cn/pypi/web/packages/35/99/9918c8739ba271dcd935400cff8b32e3cd319eaf02fcd023d5dcd487a7c8/yarl-1.20.1-cp312-cp312-win32.whl", hash = "sha256:daea0d313868da1cf2fac6b2d3a25c6e3a9e879483244be38c8e6a41f1d876a5", size = 81249, upload-time = "2025-06-10T00:44:14.731Z" },
    { url = "https://mirrors.tuna.tsinghua.edu.cn/pypi/web/packages/eb/83/5d9092950565481b413b31a23e75dd3418ff0a277d6e0abf3729d4d1ce25/yarl-1.20.1-cp312-cp312-win_amd64.whl", hash = "sha256:48ea7d7f9be0487339828a4de0360d7ce0efc06524a48e1810f945c45b813698", size = 86710, upload-time = "2025-06-10T00:44:16.716Z" },
    { url = "https://mirrors.tuna.tsinghua.edu.cn/pypi/web/packages/8a/e1/2411b6d7f769a07687acee88a062af5833cf1966b7266f3d8dfb3d3dc7d3/yarl-1.20.1-cp313-cp313-macosx_10_13_universal2.whl", hash = "sha256:0b5ff0fbb7c9f1b1b5ab53330acbfc5247893069e7716840c8e7d5bb7355038a", size = 131811, upload-time = "2025-06-10T00:44:18.933Z" },
    { url = "https://mirrors.tuna.tsinghua.edu.cn/pypi/web/packages/b2/27/584394e1cb76fb771371770eccad35de400e7b434ce3142c2dd27392c968/yarl-1.20.1-cp313-cp313-macosx_10_13_x86_64.whl", hash = "sha256:14f326acd845c2b2e2eb38fb1346c94f7f3b01a4f5c788f8144f9b630bfff9a3", size = 90078, upload-time = "2025-06-10T00:44:20.635Z" },
    { url = "https://mirrors.tuna.tsinghua.edu.cn/pypi/web/packages/bf/9a/3246ae92d4049099f52d9b0fe3486e3b500e29b7ea872d0f152966fc209d/yarl-1.20.1-cp313-cp313-macosx_11_0_arm64.whl", hash = "sha256:f60e4ad5db23f0b96e49c018596707c3ae89f5d0bd97f0ad3684bcbad899f1e7", size = 88748, upload-time = "2025-06-10T00:44:22.34Z" },
    { url = "https://mirrors.tuna.tsinghua.edu.cn/pypi/web/packages/a3/25/35afe384e31115a1a801fbcf84012d7a066d89035befae7c5d4284df1e03/yarl-1.20.1-cp313-cp313-manylinux_2_17_aarch64.manylinux2014_aarch64.whl", hash = "sha256:49bdd1b8e00ce57e68ba51916e4bb04461746e794e7c4d4bbc42ba2f18297691", size = 349595, upload-time = "2025-06-10T00:44:24.314Z" },
    { url = "https://mirrors.tuna.tsinghua.edu.cn/pypi/web/packages/28/2d/8aca6cb2cabc8f12efcb82749b9cefecbccfc7b0384e56cd71058ccee433/yarl-1.20.1-cp313-cp313-manylinux_2_17_armv7l.manylinux2014_armv7l.manylinux_2_31_armv7l.whl", hash = "sha256:66252d780b45189975abfed839616e8fd2dbacbdc262105ad7742c6ae58f3e31", size = 342616, upload-time = "2025-06-10T00:44:26.167Z" },
    { url = "https://mirrors.tuna.tsinghua.edu.cn/pypi/web/packages/0b/e9/1312633d16b31acf0098d30440ca855e3492d66623dafb8e25b03d00c3da/yarl-1.20.1-cp313-cp313-manylinux_2_17_ppc64le.manylinux2014_ppc64le.whl", hash = "sha256:59174e7332f5d153d8f7452a102b103e2e74035ad085f404df2e40e663a22b28", size = 361324, upload-time = "2025-06-10T00:44:27.915Z" },
    { url = "https://mirrors.tuna.tsinghua.edu.cn/pypi/web/packages/bc/a0/688cc99463f12f7669eec7c8acc71ef56a1521b99eab7cd3abb75af887b0/yarl-1.20.1-cp313-cp313-manylinux_2_17_s390x.manylinux2014_s390x.whl", hash = "sha256:e3968ec7d92a0c0f9ac34d5ecfd03869ec0cab0697c91a45db3fbbd95fe1b653", size = 359676, upload-time = "2025-06-10T00:44:30.041Z" },
    { url = "https://mirrors.tuna.tsinghua.edu.cn/pypi/web/packages/af/44/46407d7f7a56e9a85a4c207724c9f2c545c060380718eea9088f222ba697/yarl-1.20.1-cp313-cp313-manylinux_2_17_x86_64.manylinux2014_x86_64.whl", hash = "sha256:d1a4fbb50e14396ba3d375f68bfe02215d8e7bc3ec49da8341fe3157f59d2ff5", size = 352614, upload-time = "2025-06-10T00:44:32.171Z" },
    { url = "https://mirrors.tuna.tsinghua.edu.cn/pypi/web/packages/b1/91/31163295e82b8d5485d31d9cf7754d973d41915cadce070491778d9c9825/yarl-1.20.1-cp313-cp313-manylinux_2_5_i686.manylinux1_i686.manylinux_2_17_i686.manylinux2014_i686.whl", hash = "sha256:11a62c839c3a8eac2410e951301309426f368388ff2f33799052787035793b02", size = 336766, upload-time = "2025-06-10T00:44:34.494Z" },
    { url = "https://mirrors.tuna.tsinghua.edu.cn/pypi/web/packages/b4/8e/c41a5bc482121f51c083c4c2bcd16b9e01e1cf8729e380273a952513a21f/yarl-1.20.1-cp313-cp313-musllinux_1_2_aarch64.whl", hash = "sha256:041eaa14f73ff5a8986b4388ac6bb43a77f2ea09bf1913df7a35d4646db69e53", size = 364615, upload-time = "2025-06-10T00:44:36.856Z" },
    { url = "https://mirrors.tuna.tsinghua.edu.cn/pypi/web/packages/e3/5b/61a3b054238d33d70ea06ebba7e58597891b71c699e247df35cc984ab393/yarl-1.20.1-cp313-cp313-musllinux_1_2_armv7l.whl", hash = "sha256:377fae2fef158e8fd9d60b4c8751387b8d1fb121d3d0b8e9b0be07d1b41e83dc", size = 360982, upload-time = "2025-06-10T00:44:39.141Z" },
    { url = "https://mirrors.tuna.tsinghua.edu.cn/pypi/web/packages/df/a3/6a72fb83f8d478cb201d14927bc8040af901811a88e0ff2da7842dd0ed19/yarl-1.20.1-cp313-cp313-musllinux_1_2_i686.whl", hash = "sha256:1c92f4390e407513f619d49319023664643d3339bd5e5a56a3bebe01bc67ec04", size = 369792, upload-time = "2025-06-10T00:44:40.934Z" },
    { url = "https://mirrors.tuna.tsinghua.edu.cn/pypi/web/packages/7c/af/4cc3c36dfc7c077f8dedb561eb21f69e1e9f2456b91b593882b0b18c19dc/yarl-1.20.1-cp313-cp313-musllinux_1_2_ppc64le.whl", hash = "sha256:d25ddcf954df1754ab0f86bb696af765c5bfaba39b74095f27eececa049ef9a4", size = 382049, upload-time = "2025-06-10T00:44:42.854Z" },
    { url = "https://mirrors.tuna.tsinghua.edu.cn/pypi/web/packages/19/3a/e54e2c4752160115183a66dc9ee75a153f81f3ab2ba4bf79c3c53b33de34/yarl-1.20.1-cp313-cp313-musllinux_1_2_s390x.whl", hash = "sha256:909313577e9619dcff8c31a0ea2aa0a2a828341d92673015456b3ae492e7317b", size = 384774, upload-time = "2025-06-10T00:44:45.275Z" },
    { url = "https://mirrors.tuna.tsinghua.edu.cn/pypi/web/packages/9c/20/200ae86dabfca89060ec6447649f219b4cbd94531e425e50d57e5f5ac330/yarl-1.20.1-cp313-cp313-musllinux_1_2_x86_64.whl", hash = "sha256:793fd0580cb9664548c6b83c63b43c477212c0260891ddf86809e1c06c8b08f1", size = 374252, upload-time = "2025-06-10T00:44:47.31Z" },
    { url = "https://mirrors.tuna.tsinghua.edu.cn/pypi/web/packages/83/75/11ee332f2f516b3d094e89448da73d557687f7d137d5a0f48c40ff211487/yarl-1.20.1-cp313-cp313-win32.whl", hash = "sha256:468f6e40285de5a5b3c44981ca3a319a4b208ccc07d526b20b12aeedcfa654b7", size = 81198, upload-time = "2025-06-10T00:44:49.164Z" },
    { url = "https://mirrors.tuna.tsinghua.edu.cn/pypi/web/packages/ba/ba/39b1ecbf51620b40ab402b0fc817f0ff750f6d92712b44689c2c215be89d/yarl-1.20.1-cp313-cp313-win_amd64.whl", hash = "sha256:495b4ef2fea40596bfc0affe3837411d6aa3371abcf31aac0ccc4bdd64d4ef5c", size = 86346, upload-time = "2025-06-10T00:44:51.182Z" },
    { url = "https://mirrors.tuna.tsinghua.edu.cn/pypi/web/packages/43/c7/669c52519dca4c95153c8ad96dd123c79f354a376346b198f438e56ffeb4/yarl-1.20.1-cp313-cp313t-macosx_10_13_universal2.whl", hash = "sha256:f60233b98423aab21d249a30eb27c389c14929f47be8430efa7dbd91493a729d", size = 138826, upload-time = "2025-06-10T00:44:52.883Z" },
    { url = "https://mirrors.tuna.tsinghua.edu.cn/pypi/web/packages/6a/42/fc0053719b44f6ad04a75d7f05e0e9674d45ef62f2d9ad2c1163e5c05827/yarl-1.20.1-cp313-cp313t-macosx_10_13_x86_64.whl", hash = "sha256:6f3eff4cc3f03d650d8755c6eefc844edde99d641d0dcf4da3ab27141a5f8ddf", size = 93217, upload-time = "2025-06-10T00:44:54.658Z" },
    { url = "https://mirrors.tuna.tsinghua.edu.cn/pypi/web/packages/4f/7f/fa59c4c27e2a076bba0d959386e26eba77eb52ea4a0aac48e3515c186b4c/yarl-1.20.1-cp313-cp313t-macosx_11_0_arm64.whl", hash = "sha256:69ff8439d8ba832d6bed88af2c2b3445977eba9a4588b787b32945871c2444e3", size = 92700, upload-time = "2025-06-10T00:44:56.784Z" },
    { url = "https://mirrors.tuna.tsinghua.edu.cn/pypi/web/packages/2f/d4/062b2f48e7c93481e88eff97a6312dca15ea200e959f23e96d8ab898c5b8/yarl-1.20.1-cp313-cp313t-manylinux_2_17_aarch64.manylinux2014_aarch64.whl", hash = "sha256:3cf34efa60eb81dd2645a2e13e00bb98b76c35ab5061a3989c7a70f78c85006d", size = 347644, upload-time = "2025-06-10T00:44:59.071Z" },
    { url = "https://mirrors.tuna.tsinghua.edu.cn/pypi/web/packages/89/47/78b7f40d13c8f62b499cc702fdf69e090455518ae544c00a3bf4afc9fc77/yarl-1.20.1-cp313-cp313t-manylinux_2_17_armv7l.manylinux2014_armv7l.manylinux_2_31_armv7l.whl", hash = "sha256:8e0fe9364ad0fddab2688ce72cb7a8e61ea42eff3c7caeeb83874a5d479c896c", size = 323452, upload-time = "2025-06-10T00:45:01.605Z" },
    { url = "https://mirrors.tuna.tsinghua.edu.cn/pypi/web/packages/eb/2b/490d3b2dc66f52987d4ee0d3090a147ea67732ce6b4d61e362c1846d0d32/yarl-1.20.1-cp313-cp313t-manylinux_2_17_ppc64le.manylinux2014_ppc64le.whl", hash = "sha256:8f64fbf81878ba914562c672024089e3401974a39767747691c65080a67b18c1", size = 346378, upload-time = "2025-06-10T00:45:03.946Z" },
    { url = "https://mirrors.tuna.tsinghua.edu.cn/pypi/web/packages/66/ad/775da9c8a94ce925d1537f939a4f17d782efef1f973039d821cbe4bcc211/yarl-1.20.1-cp313-cp313t-manylinux_2_17_s390x.manylinux2014_s390x.whl", hash = "sha256:f6342d643bf9a1de97e512e45e4b9560a043347e779a173250824f8b254bd5ce", size = 353261, upload-time = "2025-06-10T00:45:05.992Z" },
    { url = "https://mirrors.tuna.tsinghua.edu.cn/pypi/web/packages/4b/23/0ed0922b47a4f5c6eb9065d5ff1e459747226ddce5c6a4c111e728c9f701/yarl-1.20.1-cp313-cp313t-manylinux_2_17_x86_64.manylinux2014_x86_64.whl", hash = "sha256:56dac5f452ed25eef0f6e3c6a066c6ab68971d96a9fb441791cad0efba6140d3", size = 335987, upload-time = "2025-06-10T00:45:08.227Z" },
    { url = "https://mirrors.tuna.tsinghua.edu.cn/pypi/web/packages/3e/49/bc728a7fe7d0e9336e2b78f0958a2d6b288ba89f25a1762407a222bf53c3/yarl-1.20.1-cp313-cp313t-manylinux_2_5_i686.manylinux1_i686.manylinux_2_17_i686.manylinux2014_i686.whl", hash = "sha256:c7d7f497126d65e2cad8dc5f97d34c27b19199b6414a40cb36b52f41b79014be", size = 329361, upload-time = "2025-06-10T00:45:10.11Z" },
    { url = "https://mirrors.tuna.tsinghua.edu.cn/pypi/web/packages/93/8f/b811b9d1f617c83c907e7082a76e2b92b655400e61730cd61a1f67178393/yarl-1.20.1-cp313-cp313t-musllinux_1_2_aarch64.whl", hash = "sha256:67e708dfb8e78d8a19169818eeb5c7a80717562de9051bf2413aca8e3696bf16", size = 346460, upload-time = "2025-06-10T00:45:12.055Z" },
    { url = "https://mirrors.tuna.tsinghua.edu.cn/pypi/web/packages/70/fd/af94f04f275f95da2c3b8b5e1d49e3e79f1ed8b6ceb0f1664cbd902773ff/yarl-1.20.1-cp313-cp313t-musllinux_1_2_armv7l.whl", hash = "sha256:595c07bc79af2494365cc96ddeb772f76272364ef7c80fb892ef9d0649586513", size = 334486, upload-time = "2025-06-10T00:45:13.995Z" },
    { url = "https://mirrors.tuna.tsinghua.edu.cn/pypi/web/packages/84/65/04c62e82704e7dd0a9b3f61dbaa8447f8507655fd16c51da0637b39b2910/yarl-1.20.1-cp313-cp313t-musllinux_1_2_i686.whl", hash = "sha256:7bdd2f80f4a7df852ab9ab49484a4dee8030023aa536df41f2d922fd57bf023f", size = 342219, upload-time = "2025-06-10T00:45:16.479Z" },
    { url = "https://mirrors.tuna.tsinghua.edu.cn/pypi/web/packages/91/95/459ca62eb958381b342d94ab9a4b6aec1ddec1f7057c487e926f03c06d30/yarl-1.20.1-cp313-cp313t-musllinux_1_2_ppc64le.whl", hash = "sha256:c03bfebc4ae8d862f853a9757199677ab74ec25424d0ebd68a0027e9c639a390", size = 350693, upload-time = "2025-06-10T00:45:18.399Z" },
    { url = "https://mirrors.tuna.tsinghua.edu.cn/pypi/web/packages/a6/00/d393e82dd955ad20617abc546a8f1aee40534d599ff555ea053d0ec9bf03/yarl-1.20.1-cp313-cp313t-musllinux_1_2_s390x.whl", hash = "sha256:344d1103e9c1523f32a5ed704d576172d2cabed3122ea90b1d4e11fe17c66458", size = 355803, upload-time = "2025-06-10T00:45:20.677Z" },
    { url = "https://mirrors.tuna.tsinghua.edu.cn/pypi/web/packages/9e/ed/c5fb04869b99b717985e244fd93029c7a8e8febdfcffa06093e32d7d44e7/yarl-1.20.1-cp313-cp313t-musllinux_1_2_x86_64.whl", hash = "sha256:88cab98aa4e13e1ade8c141daeedd300a4603b7132819c484841bb7af3edce9e", size = 341709, upload-time = "2025-06-10T00:45:23.221Z" },
    { url = "https://mirrors.tuna.tsinghua.edu.cn/pypi/web/packages/24/fd/725b8e73ac2a50e78a4534ac43c6addf5c1c2d65380dd48a9169cc6739a9/yarl-1.20.1-cp313-cp313t-win32.whl", hash = "sha256:b121ff6a7cbd4abc28985b6028235491941b9fe8fe226e6fdc539c977ea1739d", size = 86591, upload-time = "2025-06-10T00:45:25.793Z" },
    { url = "https://mirrors.tuna.tsinghua.edu.cn/pypi/web/packages/94/c3/b2e9f38bc3e11191981d57ea08cab2166e74ea770024a646617c9cddd9f6/yarl-1.20.1-cp313-cp313t-win_amd64.whl", hash = "sha256:541d050a355bbbc27e55d906bc91cb6fe42f96c01413dd0f4ed5a5240513874f", size = 93003, upload-time = "2025-06-10T00:45:27.752Z" },
    { url = "https://mirrors.tuna.tsinghua.edu.cn/pypi/web/packages/b4/2d/2345fce04cfd4bee161bf1e7d9cdc702e3e16109021035dbb24db654a622/yarl-1.20.1-py3-none-any.whl", hash = "sha256:83b8eb083fe4683c6115795d9fc1cfaf2cbbefb19b3a1cb68f6527460f483a77", size = 46542, upload-time = "2025-06-10T00:46:07.521Z" },
]<|MERGE_RESOLUTION|>--- conflicted
+++ resolved
@@ -1393,12 +1393,8 @@
 
 [package.metadata]
 requires-dist = [
-<<<<<<< HEAD
-    { name = "anthropic", specifier = ">=0.54.0" },
-=======
     { name = "anthropic", specifier = ">=0.54.0,<=0.60.0" },
     { name = "asyncclick", specifier = ">=8.0.0" },
->>>>>>> a8d7f690
     { name = "click", specifier = ">=8.0.0" },
     { name = "datasets", marker = "extra == 'evaluation'", specifier = ">=3.6.0" },
     { name = "docker", marker = "extra == 'evaluation'", specifier = ">=7.1.0" },
